"""Implementation of :class:`ExpressionDomain` class. """

from sympy.polys.domains.field import Field
from sympy.polys.domains.simpledomain import SimpleDomain
from sympy.polys.domains.characteristiczero import CharacteristicZero

from sympy.core import sympify
from sympy.polys.polyutils import PicklableWithSlots
from sympy.polys.polyerrors import DomainError

class ExpressionDomain(Field, CharacteristicZero, SimpleDomain):
    """A class for arbitrary expressions. """

    is_EX = True

    class Expression(PicklableWithSlots):
        """An arbitrary expression. """

        __slots__ = ['ex']

        def __init__(self, ex):
            if not isinstance(ex, self.__class__):
                self.ex = sympify(ex)
            else:
                self.ex = ex.ex

        def __repr__(f):
            return 'EX(%s)' % repr(f.ex)

        def __str__(f):
            return 'EX(%s)' % str(f.ex)

        def __hash__(self):
            return hash((self.__class__.__name__, self.ex))

        def as_expr(f):
            return f.ex

        def numer(f):
<<<<<<< HEAD
            return f.ex.as_numer_denom()[0]

        def denom(f):
            return f.ex.as_numer_denom()[1]
=======
            return f.__class__(f.ex.as_numer_denom()[0])

        def denom(f):
            return f.__class__(f.ex.as_numer_denom()[1])
>>>>>>> 49f0b4b1

        def simplify(f, ex):
            return f.__class__(ex.cancel())

        def __abs__(f):
            return f.__class__(abs(f.ex))

        def __neg__(f):
            return f.__class__(-f.ex)

        def __add__(f, g):
            return f.simplify(f.ex+f.__class__(g).ex)

        def __radd__(f, g):
            return f.simplify(f.__class__(g).ex+f.ex)

        def __sub__(f, g):
            return f.simplify(f.ex-f.__class__(g).ex)

        def __rsub__(f, g):
            return f.simplify(f.__class__(g).ex-f.ex)

        def __mul__(f, g):
            return f.simplify(f.ex*f.__class__(g).ex)

        def __rmul__(f, g):
            return f.simplify(f.__class__(g).ex*f.ex)

        def __pow__(f, n):
            return f.simplify(f.ex**n)

        def __div__(f, g):
            return f.simplify(f.ex/f.__class__(g).ex)

        def __rdiv__(f, g):
            return f.simplify(f.__class__(g).ex/f.ex)

        def __truediv__(f, g):
            return f.simplify(f.ex/f.__class__(g).ex)

        def __rtruediv__(f, g):
            return f.simplify(f.__class__(g).ex/f.ex)

        def __eq__(f, g):
            return f.ex == f.__class__(g).ex

        def __req__(f, g):
            return f.__class__(g).ex == f.ex

        def __ne__(f, g):
            return f.ex != f.__class__(g).ex

        def __rne__(f, g):
            return f.__class__(g).ex != f.ex

        def __nonzero__(f):
            return f.ex != 0

    dtype = Expression

    zero  = Expression(0)
    one   = Expression(1)

    rep   = 'EX'

    has_assoc_Ring         = False
    has_assoc_Field        = True

    def __init__(self):
        pass

    def to_sympy(self, a):
        """Convert ``a`` to a SymPy object. """
        return a.as_expr()

    def from_sympy(self, a):
        """Convert SymPy's expression to ``dtype``. """
        return self.dtype(a)

    def from_ZZ_python(K1, a, K0):
        """Convert a Python ``int`` object to ``dtype``. """
        return K1(K0.to_sympy(a))

    def from_QQ_python(K1, a, K0):
        """Convert a Python ``Fraction`` object to ``dtype``. """
        return K1(K0.to_sympy(a))

    def from_ZZ_sympy(K1, a, K0):
        """Convert a SymPy ``Integer`` object to ``dtype``. """
        return K1(K0.to_sympy(a))

    def from_QQ_sympy(K1, a, K0):
        """Convert a SymPy ``Rational`` object to ``dtype``. """
        return K1(K0.to_sympy(a))

    def from_ZZ_gmpy(K1, a, K0):
        """Convert a GMPY ``mpz`` object to ``dtype``. """
        return K1(K0.to_sympy(a))

    def from_QQ_gmpy(K1, a, K0):
        """Convert a GMPY ``mpq`` object to ``dtype``. """
        return K1(K0.to_sympy(a))

    def from_RR_sympy(K1, a, K0):
        """Convert a SymPy ``Float`` object to ``dtype``. """
        return K1(K0.to_sympy(a))

    def from_RR_mpmath(K1, a, K0):
        """Convert a mpmath ``mpf`` object to ``dtype``. """
        return K1(K0.to_sympy(a))

    def from_GlobalPolynomialRing(K1, a, K0):
        """Convert a ``DMP`` object to ``dtype``. """
        return K1(K0.to_sympy(a))

    def from_FractionField(K1, a, K0):
        """Convert a ``DMF`` object to ``dtype``. """
        return K1(K0.to_sympy(a))

    def from_ExpressionDomain(K1, a, K0):
        """Convert a ``EX`` object to ``dtype``. """
        return a

    def get_ring(self):
        """Returns a ring associated with ``self``. """
        raise DomainError('there is no ring associated with %s' % self)

    def get_field(self):
        """Returns a field associated with ``self``. """
        return self

    def is_positive(self, a):
        """Returns True if ``a`` is positive. """
        return a.ex.as_coeff_mul()[0].is_positive

    def is_negative(self, a):
        """Returns True if ``a`` is negative. """
        return a.ex.as_coeff_mul()[0].is_negative

    def is_nonpositive(self, a):
        """Returns True if ``a`` is non-positive. """
        return a.ex.as_coeff_mul()[0].is_nonpositive

    def is_nonnegative(self, a):
        """Returns True if ``a`` is non-negative. """
        return a.ex.as_coeff_mul()[0].is_nonnegative

    def numer(self, a):
        """Returns numerator of ``a``. """
        return a.numer()

    def denom(self, a):
        """Returns denominator of ``a``. """
        return a.denom()<|MERGE_RESOLUTION|>--- conflicted
+++ resolved
@@ -37,17 +37,10 @@
             return f.ex
 
         def numer(f):
-<<<<<<< HEAD
-            return f.ex.as_numer_denom()[0]
-
-        def denom(f):
-            return f.ex.as_numer_denom()[1]
-=======
             return f.__class__(f.ex.as_numer_denom()[0])
 
         def denom(f):
             return f.__class__(f.ex.as_numer_denom()[1])
->>>>>>> 49f0b4b1
 
         def simplify(f, ex):
             return f.__class__(ex.cancel())
