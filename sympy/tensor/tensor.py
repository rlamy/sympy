"""
This module defines tensors with abstract index notation.

The abstract index notation has been first formalized by Penrose.

Tensor indices are formal objects, with a tensor type; there is no
notion of index range, it is only possible to assign the dimension,
used to trace the Kronecker delta; the dimension can be a Symbol.

The Einstein summation convention is used.
The covariant indices are indicated with a minus sign in front of the index.

For instance the tensor ``t = p(a)*A(b,c)*q(-c)`` has the index ``c``
contracted.

A tensor expression ``t`` can be called; called with its
indices in sorted order it is equal to itself:
in the above example ``t(a, b) == t``;
one can call ``t`` with different indices; ``t(c, d) == p(c)*A(d,a)*q(-a)``.

The contracted indices are dummy indices, internally they have no name,
the indices being represented by a graph-like structure.

Tensors are put in canonical form using ``canon_bp``, which uses
the Butler-Portugal algorithm for canonicalization using the monoterm
symmetries of the tensors.

If there is a (anti)symmetric metric, the indices can be raised and
lowered when the tensor is put in canonical form.
"""

from __future__ import print_function, division

from collections import defaultdict
import itertools
from sympy import Matrix, Rational, product, prod
from sympy.combinatorics.tensor_can import get_symmetric_group_sgs, \
    bsgs_direct_product, canonicalize, riemann_bsgs
from sympy.core import Basic, sympify, Add, S
from sympy.core.compatibility import string_types, reduce, range
from sympy.core.containers import Tuple
from sympy.core.decorators import deprecated
from sympy.core.symbol import Symbol, symbols
from sympy.core.sympify import CantSympify
from sympy.external import import_module
from sympy.utilities.decorator import doctest_depends_on
from sympy.matrices import eye


class TIDS(CantSympify):
    """
    DEPRECATED CLASS: DO NOT USE.

    Tensor-index data structure. This contains internal data structures about
    components of a tensor expression, its free and dummy indices.

    To create a ``TIDS`` object via the standard constructor, the required
    arguments are

    WARNING: this class is meant as an internal representation of tensor data
    structures and should not be directly accessed by end users.

    Parameters
    ==========

    components : ``TensorHead`` objects representing the components of the tensor expression.

    free : Free indices in their internal representation.

    dum : Dummy indices in their internal representation.

    Examples
    ========

    >>> from sympy.tensor.tensor import TensorIndexType, tensor_indices, TIDS, tensorhead
    >>> Lorentz = TensorIndexType('Lorentz', dummy_fmt='L')
    >>> m0, m1, m2, m3 = tensor_indices('m0,m1,m2,m3', Lorentz)
    >>> T = tensorhead('T', [Lorentz]*4, [[1]*4])
    >>> TIDS([T], [(m0, 0, 0), (m3, 3, 0)], [(1, 2, 0, 0)])
    TIDS([T(Lorentz,Lorentz,Lorentz,Lorentz)], [(m0, 0, 0), (m3, 3, 0)], [(1, 2, 0, 0)])

    Notes
    =====

    In short, this has created the components, free and dummy indices for
    the internal representation of a tensor T(m0, m1, -m1, m3).

    Free indices are represented as a list of triplets. The elements of
    each triplet identify a single free index and are

    1. TensorIndex object
    2. position inside the component
    3. component number

    Dummy indices are represented as a list of 4-plets. Each 4-plet stands
    for couple for contracted indices, their original TensorIndex is not
    stored as it is no longer required. The four elements of the 4-plet
    are

    1. position inside the component of the first index.
    2. position inside the component of the second index.
    3. component number of the first index.
    4. component number of the second index.

    """

    def __init__(self, components, free, dum):
        self.components = components
        self.free = free
        self.dum = dum
        self._ext_rank = len(self.free) + 2*len(self.dum)
        self.dum.sort(key=lambda x: (x[2], x[0]))

    def get_tensors(self):
        """
        Get a list of ``Tensor`` objects having the same ``TIDS`` if multiplied
        by one another.
        """
        indices = self.get_indices()
        components = self.components
        tensors = [None for i in components]  # pre-allocate list
        ind_pos = 0
        for i, component in enumerate(components):
            prev_pos = ind_pos
            ind_pos += component.rank
            tensors[i] = Tensor(component, indices[prev_pos:ind_pos])
        return tensors

    def get_components_with_free_indices(self):
        """
        Get a list of components with their associated indices.

        Examples
        ========

        >>> from sympy.tensor.tensor import TensorIndexType, tensor_indices, TIDS, tensorhead
        >>> Lorentz = TensorIndexType('Lorentz', dummy_fmt='L')
        >>> m0, m1, m2, m3 = tensor_indices('m0,m1,m2,m3', Lorentz)
        >>> T = tensorhead('T', [Lorentz]*4, [[1]*4])
        >>> A = tensorhead('A', [Lorentz], [[1]])
        >>> t = TIDS.from_components_and_indices([T], [m0, m1, -m1, m3])
        >>> t.get_components_with_free_indices()
        [(T(Lorentz,Lorentz,Lorentz,Lorentz), [(m0, 0, 0), (m3, 3, 0)])]
        """
        components = self.components
        ret_comp = []

        free_counter = 0
        if len(self.free) == 0:
            return [(comp, []) for comp in components]

        for i, comp in enumerate(components):
            c_free = []
            while free_counter < len(self.free):
                if not self.free[free_counter][2] == i:
                    break

                c_free.append(self.free[free_counter])
                free_counter += 1

                if free_counter >= len(self.free):
                    break
            ret_comp.append((comp, c_free))

        return ret_comp

    @staticmethod
    def from_components_and_indices(components, indices):
        """
        Create a new ``TIDS`` object from ``components`` and ``indices``

        ``components``  ``TensorHead`` objects representing the components
                        of the tensor expression.

        ``indices``     ``TensorIndex`` objects, the indices. Contractions are
                        detected upon construction.

        """
        tids = None
        cur_pos = 0
        for i in components:
            tids_sing = TIDS([i], *TIDS.free_dum_from_indices(*indices[cur_pos:cur_pos+i.rank]))
            if tids is None:
                tids = tids_sing
            else:
                tids *= tids_sing
            cur_pos += i.rank

        if tids is None:
            tids = TIDS([], [], [])

        tids.free.sort(key=lambda x: x[0].name)
        tids.dum.sort()

        return tids

    @deprecated(useinstead="get_indices", deprecated_since_version="0.7.5")
    def to_indices(self):
        return self.get_indices()

    @staticmethod
    def free_dum_from_indices(*indices):
        """
        Convert ``indices`` into ``free``, ``dum`` for single component tensor

        ``free``     list of tuples ``(index, pos, 0)``,
                     where ``pos`` is the position of index in
                     the list of indices formed by the component tensors

        ``dum``      list of tuples ``(pos_contr, pos_cov, 0, 0)``

        Examples
        ========

        >>> from sympy.tensor.tensor import TensorIndexType, tensor_indices, TIDS
        >>> Lorentz = TensorIndexType('Lorentz', dummy_fmt='L')
        >>> m0, m1, m2, m3 = tensor_indices('m0,m1,m2,m3', Lorentz)
        >>> TIDS.free_dum_from_indices(m0, m1, -m1, m3)
        ([(m0, 0, 0), (m3, 3, 0)], [(1, 2, 0, 0)])
        """
        n = len(indices)
        if n == 1:
            return [(indices[0], 0, 0)], []

        # find the positions of the free indices and of the dummy indices
        free = [True]*len(indices)
        index_dict = {}
        dum = []
        for i, index in enumerate(indices):
            name = index._name
            typ = index.tensor_index_type
            contr = index._is_up
            if (name, typ) in index_dict:
                # found a pair of dummy indices
                is_contr, pos = index_dict[(name, typ)]
                # check consistency and update free
                if is_contr:
                    if contr:
                        raise ValueError('two equal contravariant indices in slots %d and %d' %(pos, i))
                    else:
                        free[pos] = False
                        free[i] = False
                else:
                    if contr:
                        free[pos] = False
                        free[i] = False
                    else:
                        raise ValueError('two equal covariant indices in slots %d and %d' %(pos, i))
                if contr:
                    dum.append((i, pos, 0, 0))
                else:
                    dum.append((pos, i, 0, 0))
            else:
                index_dict[(name, typ)] = index._is_up, i

        free = [(index, i, 0) for i, index in enumerate(indices) if free[i]]
        free.sort()
        return free, dum

    @staticmethod
    def _check_matrix_indices(f_free, g_free, nc1):
        # This "private" method checks matrix indices.
        # Matrix indices are special as there are only two, and observe
        # anomalous substitution rules to determine contractions.

        dum = []
        # make sure that free indices appear in the same order as in their component:
        f_free.sort(key=lambda x: (x[2], x[1]))
        g_free.sort(key=lambda x: (x[2], x[1]))
        matrix_indices_storage = {}
        transform_right_to_left = {}
        f_pop_pos = []
        g_pop_pos = []
        for free_pos, (ind, i, c) in enumerate(f_free):
            index_type = ind.tensor_index_type
            if ind not in (index_type.auto_left, -index_type.auto_right):
                continue
            matrix_indices_storage[ind] = (free_pos, i, c)

        for free_pos, (ind, i, c) in enumerate(g_free):
            index_type = ind.tensor_index_type
            if ind not in (index_type.auto_left, -index_type.auto_right):
                continue

            if ind == index_type.auto_left:
                if -index_type.auto_right in matrix_indices_storage:
                    other_pos, other_i, other_c = matrix_indices_storage.pop(-index_type.auto_right)
                    dum.append((other_i, i, other_c, c + nc1))
                    # mark to remove other_pos and free_pos from free:
                    g_pop_pos.append(free_pos)
                    f_pop_pos.append(other_pos)
                    continue
                if ind in matrix_indices_storage:
                    other_pos, other_i, other_c = matrix_indices_storage.pop(ind)
                    dum.append((other_i, i, other_c, c + nc1))
                    # mark to remove other_pos and free_pos from free:
                    g_pop_pos.append(free_pos)
                    f_pop_pos.append(other_pos)
                    transform_right_to_left[-index_type.auto_right] = c
                    continue

            if ind in transform_right_to_left:
                other_c = transform_right_to_left.pop(ind)
                if c == other_c:
                    g_free[free_pos] = (index_type.auto_left, i, c)

        for i in reversed(sorted(f_pop_pos)):
            f_free.pop(i)
        for i in reversed(sorted(g_pop_pos)):
            g_free.pop(i)
        return dum

    @staticmethod
    def mul(f, g):
        """
        The algorithms performing the multiplication of two ``TIDS`` instances.

        In short, it forms a new ``TIDS`` object, joining components and indices,
        checking that abstract indices are compatible, and possibly contracting
        them.
        """
        index_up = lambda u: u if u.is_up else -u

        f_free = f.free[:]
        g_free = g.free[:]
        nc1 = len(f.components)
        dum = TIDS._check_matrix_indices(f_free, g_free, nc1)

        # find out which free indices of f and g are contracted
        free_dict1 = {i if i.is_up else -i: (pos, cpos, i) for i, pos, cpos in f_free}
        free_dict2 = {i if i.is_up else -i: (pos, cpos, i) for i, pos, cpos in g_free}
        free_names = set(free_dict1.keys()) & set(free_dict2.keys())
        # find the new `free` and `dum`

        dum2 = [(i1, i2, c1 + nc1, c2 + nc1) for i1, i2, c1, c2 in g.dum]
        free1 = [(ind, i, c) for ind, i, c in f_free if index_up(ind) not in free_names]
        free2 = [(ind, i, c + nc1) for ind, i, c in g_free if index_up(ind) not in free_names]
        free = free1 + free2
        dum.extend(f.dum + dum2)
        for name in free_names:
            ipos1, cpos1, ind1 = free_dict1[name]
            ipos2, cpos2, ind2 = free_dict2[name]
            cpos2 += nc1
            if ind1._is_up == ind2._is_up:
                raise ValueError('wrong index construction {0}'.format(ind1))
            if ind1._is_up:
                new_dummy = (ipos1, ipos2, cpos1, cpos2)
            else:
                new_dummy = (ipos2, ipos1, cpos2, cpos1)
            dum.append(new_dummy)
        return (f.components + g.components, free, dum)

    def __mul__(self, other):
        return TIDS(*self.mul(self, other))

    def __str__(self):
        return "TIDS({0}, {1}, {2})".format(self.components, self.free, self.dum)

    def __repr__(self):
        return self.__str__()

    def sorted_components(self):
        """
        Returns a ``TIDS`` with sorted components

        The sorting is done taking into account the commutation group
        of the component tensors.
        """
        from sympy.combinatorics.permutations import _af_invert
        cv = list(zip(self.components, range(len(self.components))))
        sign = 1
        n = len(cv) - 1
        for i in range(n):
            for j in range(n, i, -1):
                c = cv[j-1][0].commutes_with(cv[j][0])
                if c not in [0, 1]:
                    continue
                if (cv[j-1][0].index_types, cv[j-1][0]._name) > \
                        (cv[j][0].index_types, cv[j][0]._name):
                    cv[j-1], cv[j] = cv[j], cv[j-1]
                    if c:
                        sign = -sign

        # perm_inv[new_pos] = old_pos
        components = [x[0] for x in cv]
        perm_inv = [x[1] for x in cv]
        perm = _af_invert(perm_inv)
        free = [(ind, i, perm[c]) for ind, i, c in self.free]
        free.sort()
        dum = [(i1, i2, perm[c1], perm[c2]) for i1, i2, c1, c2 in self.dum]
        dum.sort(key=lambda x: components[x[2]].index_types[x[0]])

        return TIDS(components, free, dum), sign

    def _get_sorted_free_indices_for_canon(self):
        sorted_free = self.free[:]
        sorted_free.sort(key=lambda x: x[0])
        return sorted_free

    def _get_sorted_dum_indices_for_canon(self):
        return sorted(self.dum, key=lambda x: (x[2], x[0]))

    def canon_args(self):
        """
        Returns ``(g, dummies, msym, v)``, the entries of ``canonicalize``

        see ``canonicalize`` in ``tensor_can.py``
        """
        # to be called after sorted_components
        from sympy.combinatorics.permutations import _af_new
#         types = list(set(self._types))
#         types.sort(key = lambda x: x._name)
        n = self._ext_rank
        g = [None]*n + [n, n+1]
        pos = 0
        vpos = []
        components = self.components
        for t in components:
            vpos.append(pos)
            pos += t._rank
        # ordered indices: first the free indices, ordered by types
        # then the dummy indices, ordered by types and contravariant before
        # covariant
        # g[position in tensor] = position in ordered indices
        for i, (indx, ipos, cpos) in enumerate(self._get_sorted_free_indices_for_canon()):
            pos = vpos[cpos] + ipos
            g[pos] = i
        pos = len(self.free)
        j = len(self.free)
        dummies = []
        prev = None
        a = []
        msym = []
        for ipos1, ipos2, cpos1, cpos2 in self._get_sorted_dum_indices_for_canon():
            pos1 = vpos[cpos1] + ipos1
            pos2 = vpos[cpos2] + ipos2
            g[pos1] = j
            g[pos2] = j + 1
            j += 2
            typ = components[cpos1].index_types[ipos1]
            if typ != prev:
                if a:
                    dummies.append(a)
                a = [pos, pos + 1]
                prev = typ
                msym.append(typ.metric_antisym)
            else:
                a.extend([pos, pos + 1])
            pos += 2
        if a:
            dummies.append(a)
        numtyp = []
        prev = None
        for t in components:
            if t == prev:
                numtyp[-1][1] += 1
            else:
                prev = t
                numtyp.append([prev, 1])
        v = []
        for h, n in numtyp:
            if h._comm == 0 or h._comm == 1:
                comm = h._comm
            else:
                comm = TensorManager.get_comm(h._comm, h._comm)
            v.append((h._symmetry.base, h._symmetry.generators, n, comm))
        return _af_new(g), dummies, msym, v

    def perm2tensor(self, g, canon_bp=False):
        """
        Returns a ``TIDS`` instance corresponding to the permutation ``g``

        ``g``  permutation corresponding to the tensor in the representation
        used in canonicalization

        ``canon_bp``   if True, then ``g`` is the permutation
        corresponding to the canonical form of the tensor
        """
        vpos = []
        components = self.components
        pos = 0
        for t in components:
            vpos.append(pos)
            pos += t._rank
        sorted_free = [i[0] for i in self._get_sorted_free_indices_for_canon()]
        nfree = len(sorted_free)
        rank = self._ext_rank
        dum = [[None]*4 for i in range((rank - nfree)//2)]
        free = []
        icomp = -1
        for i in range(rank):
            if i in vpos:
                icomp += vpos.count(i)
                pos0 = i
            ipos = i - pos0
            gi = g[i]
            if gi < nfree:
                ind = sorted_free[gi]
                free.append((ind, ipos, icomp))
            else:
                j = gi - nfree
                idum, cov = divmod(j, 2)
                if cov:
                    dum[idum][1] = ipos
                    dum[idum][3] = icomp
                else:
                    dum[idum][0] = ipos
                    dum[idum][2] = icomp
        dum = [tuple(x) for x in dum]

        return TIDS(components, free, dum)

    def get_indices(self):
        """
        Get a list of indices, creating new tensor indices to complete dummy indices.
        """
        components = self.components
        free = self.free
        dum = self.dum
        indices = [None]*self._ext_rank
        start = 0
        pos = 0
        vpos = []
        for t in components:
            vpos.append(pos)
            pos += t.rank
        cdt = defaultdict(int)
        # if the free indices have names with dummy_fmt, start with an
        # index higher than those for the dummy indices
        # to avoid name collisions
        for indx, ipos, cpos in free:
            if indx._name.split('_')[0] == indx.tensor_index_type._dummy_fmt[:-3]:
                cdt[indx.tensor_index_type] = max(cdt[indx.tensor_index_type], int(indx._name.split('_')[1]) + 1)
            start = vpos[cpos]
            indices[start + ipos] = indx
        for ipos1, ipos2, cpos1, cpos2 in dum:
            start1 = vpos[cpos1]
            start2 = vpos[cpos2]
            typ1 = components[cpos1].index_types[ipos1]
            assert typ1 == components[cpos2].index_types[ipos2]
            fmt = typ1._dummy_fmt
            nd = cdt[typ1]
            indices[start1 + ipos1] = TensorIndex(fmt % nd, typ1)
            indices[start2 + ipos2] = TensorIndex(fmt % nd, typ1, False)
            cdt[typ1] += 1
        return indices

    def contract_metric(self, g):
        """
        Returns new TIDS and sign.

        Sign is either 1 or -1, to correct the sign after metric contraction
        (for spinor indices).
        """
        components = self.components
        antisym = g.index_types[0].metric_antisym
        #if not any(x == g for x in components):
        #    return self
        # list of positions of the metric ``g``
        gpos = [i for i, x in enumerate(components) if x == g]
        if not gpos:
            return self, 1
        sign = 1
        dum = self.dum[:]
        free = self.free[:]
        elim = set()
        for gposx in gpos:
            if gposx in elim:
                continue
            free1 = [x for x in free if x[-1] == gposx]
            dum1 = [x for x in dum if x[-2] == gposx or x[-1] == gposx]
            if not dum1:
                continue
            elim.add(gposx)
            if len(dum1) == 2:
                if not antisym:
                    dum10, dum11 = dum1
                    if dum10[3] == gposx:
                        # the index with pos p0 and component c0 is contravariant
                        c0 = dum10[2]
                        p0 = dum10[0]
                    else:
                        # the index with pos p0 and component c0 is covariant
                        c0 = dum10[3]
                        p0 = dum10[1]
                    if dum11[3] == gposx:
                        # the index with pos p1 and component c1 is contravariant
                        c1 = dum11[2]
                        p1 = dum11[0]
                    else:
                        # the index with pos p1 and component c1 is covariant
                        c1 = dum11[3]
                        p1 = dum11[1]
                    dum.append((p0, p1, c0, c1))
                else:
                    dum10, dum11 = dum1
                    # change the sign to bring the indices of the metric to contravariant
                    # form; change the sign if dum10 has the metric index in position 0
                    if dum10[3] == gposx:
                        # the index with pos p0 and component c0 is contravariant
                        c0 = dum10[2]
                        p0 = dum10[0]
                        if dum10[1] == 1:
                            sign = -sign
                    else:
                        # the index with pos p0 and component c0 is covariant
                        c0 = dum10[3]
                        p0 = dum10[1]
                        if dum10[0] == 0:
                            sign = -sign
                    if dum11[3] == gposx:
                        # the index with pos p1 and component c1 is contravariant
                        c1 = dum11[2]
                        p1 = dum11[0]
                        sign = -sign
                    else:
                        # the index with pos p1 and component c1 is covariant
                        c1 = dum11[3]
                        p1 = dum11[1]
                    dum.append((p0, p1, c0, c1))

            elif len(dum1) == 1:
                if not antisym:
                    dp0, dp1, dc0, dc1 = dum1[0]
                    if dc0 == dc1:
                        # g(i, -i)
                        typ = g.index_types[0]
                        if typ._dim is None:
                            raise ValueError('dimension not assigned')
                        sign = sign*typ._dim

                    else:
                        # g(i0, i1)*p(-i1)
                        if dc0 == gposx:
                            p1 = dp1
                            c1 = dc1
                        else:
                            p1 = dp0
                            c1 = dc0
                        ind, p, c = free1[0]
                        free.append((ind, p1, c1))
                else:
                    dp0, dp1, dc0, dc1 = dum1[0]
                    if dc0 == dc1:
                        # g(i, -i)
                        typ = g.index_types[0]
                        if typ._dim is None:
                            raise ValueError('dimension not assigned')
                        sign = sign*typ._dim

                        if dp0 < dp1:
                            # g(i, -i) = -D with antisymmetric metric
                            sign = -sign
                    else:
                        # g(i0, i1)*p(-i1)
                        if dc0 == gposx:
                            p1 = dp1
                            c1 = dc1
                            if dp0 == 0:
                                sign = -sign
                        else:
                            p1 = dp0
                            c1 = dc0
                        ind, p, c = free1[0]
                        free.append((ind, p1, c1))
            dum = [x for x in dum if x not in dum1]
            free = [x for x in free if x not in free1]

        shift = 0
        shifts = [0]*len(components)
        for i in range(len(components)):
            if i in elim:
                shift += 1
                continue
            shifts[i] = shift
        free = [(ind, p, c - shifts[c]) for (ind, p, c) in free if c not in elim]
        dum = [(p0, p1, c0 - shifts[c0], c1 - shifts[c1]) for  i, (p0, p1, c0, c1) in enumerate(dum) if c0 not in elim and c1 not in elim]
        components = [c for i, c in enumerate(components) if i not in elim]
        tids = TIDS(components, free, dum)
        return tids, sign


<<<<<<< HEAD
class _IndexStructure(CantSympify):
    """
    This class handles the indices (free and dummy ones). It contains the
    algorithms to manage the dummy indices replacements and contractions of
    free indices under multiplications of tensor expressions, as well as stuff
    related to canonicalization sorting, getting the permutation of the
    expression and so on. It also includes tools to get the ``TensorIndex``
    objects corresponding to the given index structure.
    """

    def __init__(self, free, dum, index_types, indices, canon_bp=False):
        self.free = free
        self.dum = dum
        self.index_types = index_types
        self.indices = indices
        self._ext_rank = len(self.free) + 2*len(self.dum)
        self.dum.sort(key=lambda x: x[0])

    @staticmethod
    def from_indices(*indices):
        """
        Create a new ``_IndexStructure`` object from a list of ``indices``

        ``indices``     ``TensorIndex`` objects, the indices. Contractions are
                        detected upon construction.

        Examples
        ========

        >>> from sympy.tensor.tensor import TensorIndexType, tensor_indices, _IndexStructure
        >>> Lorentz = TensorIndexType('Lorentz', dummy_fmt='L')
        >>> m0, m1, m2, m3 = tensor_indices('m0,m1,m2,m3', Lorentz)
        >>> _IndexStructure.from_indices(m0, m1, -m1, m3)
        _IndexStructure([(m0, 0), (m3, 3)], [(1, 2)], [Lorentz, Lorentz, Lorentz, Lorentz])

        In case of many components the same indices have slightly different
        indexes:

        >>> _IndexStructure.from_indices(m0, m1, -m1, m3)
        _IndexStructure([(m0, 0), (m3, 3)], [(1, 2)], [Lorentz, Lorentz, Lorentz, Lorentz])
        """
        free, dum = _IndexStructure._free_dum_from_indices(*indices)
        index_types = [i.tensor_index_type for i in indices]
        indices = _IndexStructure._replace_dummy_names(indices, free, dum)
        return _IndexStructure(free, dum, index_types, indices)

    @staticmethod
    def from_components_free_dum(components, free, dum):
        index_types = []
        for component in components:
            index_types.extend(component.index_types)
        indices = _IndexStructure.generate_indices_from_free_dum_index_types(free, dum, index_types)
        return _IndexStructure(free, dum, index_types, indices)

    @staticmethod
    def _free_dum_from_indices(*indices):
        """
        Convert ``indices`` into ``free``, ``dum`` for single component tensor

        ``free``     list of tuples ``(index, pos, 0)``,
                     where ``pos`` is the position of index in
                     the list of indices formed by the component tensors

        ``dum``      list of tuples ``(pos_contr, pos_cov, 0, 0)``

        Examples
        ========

        >>> from sympy.tensor.tensor import TensorIndexType, tensor_indices, \
            _IndexStructure
        >>> Lorentz = TensorIndexType('Lorentz', dummy_fmt='L')
        >>> m0, m1, m2, m3 = tensor_indices('m0,m1,m2,m3', Lorentz)
        >>> _IndexStructure._free_dum_from_indices(m0, m1, -m1, m3)
        ([(m0, 0), (m3, 3)], [(1, 2)])
        """
        n = len(indices)
        if n == 1:
            return [(indices[0], 0)], []

        # find the positions of the free indices and of the dummy indices
        free = [True]*len(indices)
        index_dict = {}
        dum = []
        for i, index in enumerate(indices):
            name = index._name
            typ = index.tensor_index_type
            contr = index._is_up
            if (name, typ) in index_dict:
                # found a pair of dummy indices
                is_contr, pos = index_dict[(name, typ)]
                # check consistency and update free
                if is_contr:
                    if contr:
                        raise ValueError('two equal contravariant indices in slots %d and %d' %(pos, i))
                    else:
                        free[pos] = False
                        free[i] = False
                else:
                    if contr:
                        free[pos] = False
                        free[i] = False
                    else:
                        raise ValueError('two equal covariant indices in slots %d and %d' %(pos, i))
                if contr:
                    dum.append((i, pos))
                else:
                    dum.append((pos, i))
            else:
                index_dict[(name, typ)] = index._is_up, i

        free = [(index, i) for i, index in enumerate(indices) if free[i]]
        free.sort()
        return free, dum

    def get_indices(self):
        """
        Get a list of indices, creating new tensor indices to complete dummy indices.
        """
        return self.indices[:]

    @staticmethod
    def generate_indices_from_free_dum_index_types(free, dum, index_types):
        indices = [None]*(len(free)+2*len(dum))
        for idx, pos in free:
            indices[pos] = idx

        generate_dummy_name = _IndexStructure._get_generator_for_dummy_indices(free)
        for pos1, pos2 in dum:
            typ1 = index_types[pos1]
            indname = generate_dummy_name(typ1)
            indices[pos1] = TensorIndex(indname, typ1, True)
            indices[pos2] = TensorIndex(indname, typ1, False)

        return _IndexStructure._replace_dummy_names(indices, free, dum)

    @staticmethod
    def _get_generator_for_dummy_indices(free):
        cdt = defaultdict(int)
        # if the free indices have names with dummy_fmt, start with an
        # index higher than those for the dummy indices
        # to avoid name collisions
        for indx, ipos in free:
            if indx._name.split('_')[0] == indx.tensor_index_type.dummy_fmt[:-3]:
                cdt[indx.tensor_index_type] = max(cdt[indx.tensor_index_type], int(indx._name.split('_')[1]) + 1)

        def dummy_fmt_gen(tensor_index_type):
            fmt = tensor_index_type.dummy_fmt
            nd = cdt[tensor_index_type]
            cdt[tensor_index_type] += 1
            return fmt % nd

        return dummy_fmt_gen

    @staticmethod
    def _replace_dummy_names(indices, free, dum):
        dum.sort(key=lambda x: x[0])
        new_indices = [ind for ind in indices]
        assert len(indices) == len(free) + 2*len(dum)
        generate_dummy_name = _IndexStructure._get_generator_for_dummy_indices(free)
        for ipos1, ipos2 in dum:
            typ1 = new_indices[ipos1].tensor_index_type
            indname = generate_dummy_name(typ1)
            new_indices[ipos1] = TensorIndex(indname, typ1, True)
            new_indices[ipos2] = TensorIndex(indname, typ1, False)
        return new_indices

    def get_free_indices(self):
        """
        Get a list of free indices.
        """
        # get sorted indices according to their position:
        free = sorted(self.free, key=lambda x: x[1])
        return [i[0] for i in free]

    def __str__(self):
        return "_IndexStructure({0}, {1}, {2})".format(self.free, self.dum, self.index_types)

    def __repr__(self):
        return self.__str__()

    def _get_sorted_free_indices_for_canon(self):
        sorted_free = self.free[:]
        sorted_free.sort(key=lambda x: x[0])
        return sorted_free

    def _get_sorted_dum_indices_for_canon(self):
        return sorted(self.dum, key=lambda x: x[0])

    def _get_lexicographically_sorted_index_types(self):
        permutation = self.indices_canon_args()[0]
        index_types = [None]*self._ext_rank
        for i, it in enumerate(self.index_types):
            index_types[permutation(i)] = it
        return index_types

    def _get_lexicographically_sorted_indices(self):
        permutation = self.indices_canon_args()[0]
        indices = [None]*self._ext_rank
        for i, it in enumerate(self.indices):
            indices[permutation(i)] = it
        return indices

    def perm2tensor(self, g, is_canon_bp=False):
        """
        Returns a ``_IndexStructure`` instance corresponding to the permutation ``g``

        ``g``  permutation corresponding to the tensor in the representation
        used in canonicalization

        ``is_canon_bp``   if True, then ``g`` is the permutation
        corresponding to the canonical form of the tensor
        """
        sorted_free = [i[0] for i in self._get_sorted_free_indices_for_canon()]
        lex_index_types = self._get_lexicographically_sorted_index_types()
        lex_indices = self._get_lexicographically_sorted_indices()
        nfree = len(sorted_free)
        rank = self._ext_rank
        dum = [[None]*2 for i in range((rank - nfree)//2)]
        free = []

        index_types = [None]*rank
        indices = [None]*rank
        for i in range(rank):
            gi = g[i]
            index_types[i] = lex_index_types[gi]
            indices[i] = lex_indices[gi]
            if gi < nfree:
                ind = sorted_free[gi]
                assert index_types[i] == sorted_free[gi].tensor_index_type
                free.append((ind, i))
            else:
                j = gi - nfree
                idum, cov = divmod(j, 2)
                if cov:
                    dum[idum][1] = i
                else:
                    dum[idum][0] = i
        dum = [tuple(x) for x in dum]

        return _IndexStructure(free, dum, index_types, indices)

    def indices_canon_args(self):
        """
        Returns ``(g, dummies, msym, v)``, the entries of ``canonicalize``

        see ``canonicalize`` in ``tensor_can.py``
        """
        # to be called after sorted_components
        from sympy.combinatorics.permutations import _af_new
        n = self._ext_rank
        g = [None]*n + [n, n+1]

        # ordered indices: first the free indices, ordered by types
        # then the dummy indices, ordered by types and contravariant before
        # covariant
        # g[position in tensor] = position in ordered indices
        for i, (indx, ipos) in enumerate(self._get_sorted_free_indices_for_canon()):
            g[ipos] = i
        pos = len(self.free)
        j = len(self.free)
        dummies = []
        prev = None
        a = []
        msym = []
        for ipos1, ipos2 in self._get_sorted_dum_indices_for_canon():
            g[ipos1] = j
            g[ipos2] = j + 1
            j += 2
            typ = self.index_types[ipos1]
            if typ != prev:
                if a:
                    dummies.append(a)
                a = [pos, pos + 1]
                prev = typ
                msym.append(typ.metric_antisym)
            else:
                a.extend([pos, pos + 1])
            pos += 2
        if a:
            dummies.append(a)

        return _af_new(g), dummies, msym


def components_canon_args(components):
    numtyp = []
    prev = None
    for t in components:
        if t == prev:
            numtyp[-1][1] += 1
        else:
            prev = t
            numtyp.append([prev, 1])
    v = []
    for h, n in numtyp:
        if h._comm == 0 or h._comm == 1:
            comm = h._comm
        else:
            comm = TensorManager.get_comm(h._comm, h._comm)
        v.append((h._symmetry.base, h._symmetry.generators, n, comm))
    return v


=======
>>>>>>> 1635382c
class _TensorDataLazyEvaluator(CantSympify):
    """
    EXPERIMENTAL: do not rely on this class, it may change without deprecation
    warnings in future versions of SymPy.

    This object contains the logic to associate components data to a tensor
    expression. Components data are set via the ``.data`` property of tensor
    expressions, is stored inside this class as a mapping between the tensor
    expression and the ``ndarray``.

    Computations are executed lazily: whereas the tensor expressions can have
    contractions, tensor products, and additions, components data are not
    computed until they are accessed by reading the ``.data`` property
    associated to the tensor expression.
    """
    _substitutions_dict = dict()
    _substitutions_dict_tensmul = dict()

    def __getitem__(self, key):
        dat = self._get(key)
        if dat is None:
            return None

        numpy = import_module("numpy")
        if not isinstance(dat, numpy.ndarray):
            return dat

        if dat.ndim == 0:
            return dat[()]
        elif dat.ndim == 1 and dat.size == 1:
            return dat[0]
        return dat

    def _get(self, key):
        """
        Retrieve ``data`` associated with ``key``.

        This algorithm looks into ``self._substitutions_dict`` for all
        ``TensorHead`` in the ``TensExpr`` (or just ``TensorHead`` if key is a
        TensorHead instance). It reconstructs the components data that the
        tensor expression should have by performing on components data the
        operations that correspond to the abstract tensor operations applied.

        Metric tensor is handled in a different manner: it is pre-computed in
        ``self._substitutions_dict_tensmul``.
        """
        if key in self._substitutions_dict:
            return self._substitutions_dict[key]

        if isinstance(key, TensorHead):
            return None

        if isinstance(key, Tensor):
            # special case to handle metrics. Metric tensors cannot be
            # constructed through contraction by the metric, their
            # components show if they are a matrix or its inverse.
            signature = tuple([i.is_up for i in key.get_indices()])
            srch = (key.component,) + signature
            if srch in self._substitutions_dict_tensmul:
                return self._substitutions_dict_tensmul[srch]
            return self.data_from_tensor(key)

        if isinstance(key, TensMul):
            tensmul_args = key.args
            if len(tensmul_args) == 1 and len(tensmul_args[0].components) == 1:
                # special case to handle metrics. Metric tensors cannot be
                # constructed through contraction by the metric, their
                # components show if they are a matrix or its inverse.
                signature = tuple([i.is_up for i in tensmul_args[0].get_indices()])
                srch = (tensmul_args[0].components[0],) + signature
                if srch in self._substitutions_dict_tensmul:
                    return self._substitutions_dict_tensmul[srch]
            data_list = [self.data_from_tensor(i) for i in tensmul_args if isinstance(i, TensExpr)]
            coeff = prod([i for i in tensmul_args if not isinstance(i, TensExpr)])
            if all([i is None for i in data_list]):
                return None
            if any([i is None for i in data_list]):
                raise ValueError("Mixing tensors with associated components "\
                                 "data with tensors without components data")
            data_result = self.data_contract_dum(data_list, key.dum, key.ext_rank)
            return coeff*data_result

        if isinstance(key, TensAdd):
            sumvar = S.Zero
            data_list = []
            free_args_list = []
            for arg in key.args:
                if isinstance(arg, TensExpr):
                    data_list.append(arg.data)
                    free_args_list.append([x[0] for x in arg.free])
                else:
                    data_list.append(arg)
                    free_args_list.append([])
            if all([i is None for i in data_list]):
                return None
            if any([i is None for i in data_list]):
                raise ValueError("Mixing tensors with associated components "\
                                 "data with tensors without components data")

            numpy = import_module("numpy")
            for data, free_args in zip(data_list, free_args_list):
                if len(free_args) < 2:
                    sumvar += data
                else:
                    free_args_pos = {y: x for x, y in enumerate(free_args)}
                    axes = [free_args_pos[arg] for arg in key.free_args]
                    sumvar += numpy.transpose(data, axes)
            return sumvar

        return None

    def data_contract_dum(self, ndarray_list, dum, ext_rank):
        numpy = import_module("numpy")
        # create a list marking the dummy index connection:
        dum_pos = {} #list(range(ext_rank))
        for i in dum:
            dum_pos[i[0]] = i[1]
            dum_pos[i[1]] = i[0]

        def product_arrays(arr1, arr2):
            current_pos = arr1.ndim + arr2.ndim
            # axes to contract:
            axes1 = []
            axes2 = []
            for i, p in dum_pos.items():
                if i >= current_pos:
                    # do not examine future contractions:
                    break

                # if p < current_pos, there is a dummy pair to contract.
                # if p > i, it has already been included.
                if p > i and p < current_pos:
                    #dum_pos.pop(i - len(axes1))
                    #dum_pos.pop(p - len(axes1) - 1)
                    axes1.append(i)
                    axes2.append(p - arr1.ndim)

            #for i in reversed(axes1):
                #dum_pos.pop(i)
                #del dum_pos[i]
            #for i in reversed(axes2):
                #dum_pos.pop(i - arr1.ndim)

            return numpy.tensordot(
                arr1,
                arr2,
                (axes1, axes2)
            )

        prodarr = reduce(lambda x, y: numpy.tensordot(x, y, 0), ndarray_list)
        p2 = numpy.tensordot(prodarr, numpy.array(1), axes=tuple(zip(*dum)))
        return p2
        return reduce(product_arrays, ndarray_list)

    def data_tensorhead_from_tensmul(self, data, tensmul, tensorhead):
        """
        This method is used when assigning components data to a ``TensMul``
        object, it converts components data to a fully contravariant ndarray,
        which is then stored according to the ``TensorHead`` key.
        """
        if data is None:
            return None

        return self._correct_signature_from_indices(
            data,
            tensmul.get_indices(),
            tensmul.free,
            tensmul.dum,
            True)

    def data_from_tensor(self, tensor):
        """
        This method corrects the components data to the right signature
        (covariant/contravariant) using the metric associated with each
        ``TensorIndexType``.
        """
        tensorhead = tensor.component

        if tensorhead.data is None:
            return None

        return self._correct_signature_from_indices(
            tensorhead.data,
            tensor.get_indices(),
            tensor.free,
            tensor.dum)

    def _assign_data_to_tensor_expr(self, key, data):
        if isinstance(key, TensAdd):
            raise ValueError('cannot assign data to TensAdd')
        # here it is assumed that `key` is a `TensMul` instance.
        if len(key.components) != 1:
            raise ValueError('cannot assign data to TensMul with multiple components')
        tensorhead = key.components[0]
        newdata = self.data_tensorhead_from_tensmul(data, key, tensorhead)
        return tensorhead, newdata

    def _check_permutations_on_data(self, tens, data):
        import numpy

        if isinstance(tens, TensorHead):
            rank = tens.rank
            generators = tens.symmetry.generators
        elif isinstance(tens, Tensor):
            rank = tens.rank
            generators = tens.components[0].symmetry.generators
        elif isinstance(tens, TensorIndexType):
            rank = tens.metric.rank
            generators = tens.metric.symmetry.generators

        # Every generator is a permutation, check that by permuting the array
        # by that permutation, the array will be the same, except for a
        # possible sign change if the permutation admits it.
        for gener in generators:
            sign_change = +1 if (gener(rank) == rank) else -1
            data_swapped = data
            last_data = data
            permute_axes = list(map(gener, list(range(rank))))
            # the order of a permutation is the number of times to get the
            # identity by applying that permutation.
            for i in range(gener.order()-1):
                data_swapped = numpy.transpose(data_swapped, permute_axes)
                # if any value in the difference array is non-zero, raise an error:
                if (last_data - sign_change*data_swapped).any():
                    raise ValueError("Component data symmetry structure error")
                last_data = data_swapped

    def __setitem__(self, key, value):
        """
        Set the components data of a tensor object/expression.

        Components data are transformed to the all-contravariant form and stored
        with the corresponding ``TensorHead`` object. If a ``TensorHead`` object
        cannot be uniquely identified, it will raise an error.
        """
        data = _TensorDataLazyEvaluator.parse_data(value)
        self._check_permutations_on_data(key, data)

        # TensorHead and TensorIndexType can be assigned data directly, while
        # TensMul must first convert data to a fully contravariant form, and
        # assign it to its corresponding TensorHead single component.
        if not isinstance(key, (TensorHead, TensorIndexType)):
            key, data = self._assign_data_to_tensor_expr(key, data)

        if isinstance(key, TensorHead):
            for dim, indextype in zip(data.shape, key.index_types):
                if indextype.data is None:
                    raise ValueError("index type {} has no components data"\
                    " associated (needed to raise/lower index)".format(indextype))
                if indextype.dim is None:
                    continue
                if dim != indextype.dim:
                    raise ValueError("wrong dimension of ndarray")
        self._substitutions_dict[key] = data

    def __delitem__(self, key):
        del self._substitutions_dict[key]

    def __contains__(self, key):
        return key in self._substitutions_dict

    @staticmethod
    def _contract_ndarray(free1, free2, ndarray1, ndarray2):
        numpy = import_module('numpy')

        def ikey(x):
            # sort by component number , then by position in component
            return x[2], x[1]

        free1 = free1[:]
        free2 = free2[:]
        free1.sort(key=ikey)
        free2.sort(key=ikey)
        self_free = [_[0] for _ in free1]
        axes1 = []
        axes2 = []
        for jpos, jindex in enumerate(free2):
            if -jindex[0] in self_free:
                nidx = self_free.index(-jindex[0])
            else:
                continue
            axes1.append(nidx)
            axes2.append(jpos)

        contracted_ndarray = numpy.tensordot(
            ndarray1,
            ndarray2,
            (axes1, axes2)
        )
        return contracted_ndarray

    def add_metric_data(self, metric, data):
        """
        Assign data to the ``metric`` tensor. The metric tensor behaves in an
        anomalous way when raising and lowering indices.

        A fully covariant metric is the inverse transpose of the fully
        contravariant metric (it is meant matrix inverse). If the metric is
        symmetric, the transpose is not necessary and mixed
        covariant/contravariant metrics are Kronecker deltas.
        """
        # hard assignment, data should not be added to `TensorHead` for metric:
        # the problem with `TensorHead` is that the metric is anomalous, i.e.
        # raising and lowering the index means considering the metric or its
        # inverse, this is not the case for other tensors.
        self._substitutions_dict_tensmul[metric, True, True] = data
        inverse_transpose = self.inverse_transpose_matrix(data)
        # in symmetric spaces, the traspose is the same as the original matrix,
        # the full covariant metric tensor is the inverse transpose, so this
        # code will be able to handle non-symmetric metrics.
        self._substitutions_dict_tensmul[metric, False, False] = inverse_transpose
        # now mixed cases, these are identical to the unit matrix if the metric
        # is symmetric.
        m = Matrix(data)
        invt = Matrix(inverse_transpose)
        self._substitutions_dict_tensmul[metric, True, False] = m * invt
        self._substitutions_dict_tensmul[metric, False, True] = invt * m

    @staticmethod
    def _flip_index_by_metric(data, metric, pos):
        numpy = import_module('numpy')

        data = numpy.tensordot(
                metric,
                data,
                (1, pos))
        return numpy.rollaxis(data, 0, pos+1)

    @staticmethod
    def inverse_matrix(ndarray):
        m = Matrix(ndarray).inv()
        return _TensorDataLazyEvaluator.parse_data(m)

    @staticmethod
    def inverse_transpose_matrix(ndarray):
        m = Matrix(ndarray).inv().T
        return _TensorDataLazyEvaluator.parse_data(m)

    @staticmethod
    def _correct_signature_from_indices(data, indices, free, dum, inverse=False):
        """
        Utility function to correct the values inside the components data
        ndarray according to whether indices are covariant or contravariant.

        It uses the metric matrix to lower values of covariant indices.
        """
        numpy = import_module('numpy')
        # change the ndarray values according covariantness/contravariantness of the indices
        # use the metric
        for i, indx in enumerate(indices):
            if not indx.is_up and not inverse:
                data = _TensorDataLazyEvaluator._flip_index_by_metric(data, indx.tensor_index_type.data, i)
            elif not indx.is_up and inverse:
                data = _TensorDataLazyEvaluator._flip_index_by_metric(
                    data,
                    _TensorDataLazyEvaluator.inverse_matrix(indx.tensor_index_type.data),
                    i
                )

        if len(dum) > 0:
            ### perform contractions ###
            axes1 = []
            axes2 = []
            for i, indx1 in enumerate(indices):
                try:
                    nd = indices[:i].index(-indx1)
                except ValueError:
                    continue
                axes1.append(nd)
                axes2.append(i)

            for ax1, ax2 in zip(axes1, axes2):
                data = numpy.trace(data, axis1=ax1, axis2=ax2)
        return data

    @staticmethod
    def _sort_data_axes(old, new):
        numpy = import_module('numpy')

        new_data = old.data.copy()

        old_free = [i[0] for i in old.free]
        new_free = [i[0] for i in new.free]

        for i in range(len(new_free)):
            for j in range(i, len(old_free)):
                if old_free[j] == new_free[i]:
                    old_free[i], old_free[j] = old_free[j], old_free[i]
                    new_data = numpy.swapaxes(new_data, i, j)
                    break
        return new_data

    @staticmethod
    def add_rearrange_tensmul_parts(new_tensmul, old_tensmul):
        def sorted_compo():
            return _TensorDataLazyEvaluator._sort_data_axes(old_tensmul, new_tensmul)

        _TensorDataLazyEvaluator._substitutions_dict[new_tensmul] = sorted_compo()

    @staticmethod
    @doctest_depends_on(modules=('numpy',))
    def parse_data(data):
        """
        Transform ``data`` to a numpy ndarray. The parameter ``data`` may
        contain data in various formats, e.g. nested lists, sympy ``Matrix``,
        and so on.

        Examples
        ========

        >>> from sympy.tensor.tensor import _TensorDataLazyEvaluator
        >>> _TensorDataLazyEvaluator.parse_data([1, 3, -6, 12])
        [1 3 -6 12]

        >>> _TensorDataLazyEvaluator.parse_data([[1, 2], [4, 7]])
        [[1 2]
         [4 7]]
        """
        numpy = import_module('numpy')

        if (numpy is not None) and (not isinstance(data, numpy.ndarray)):
            if len(data) == 2 and hasattr(data[0], '__call__'):

                def fromfunction_sympify(*x):
                    return sympify(data[0](*x))

                data = numpy.fromfunction(fromfunction_sympify, data[1])
            else:
                vsympify = numpy.vectorize(sympify)
                data = vsympify(numpy.array(data))
        return data

_tensor_data_substitution_dict = _TensorDataLazyEvaluator()


class _TensorManager(object):
    """
    Class to manage tensor properties.

    Notes
    =====

    Tensors belong to tensor commutation groups; each group has a label
    ``comm``; there are predefined labels:

    ``0``   tensors commuting with any other tensor

    ``1``   tensors anticommuting among themselves

    ``2``   tensors not commuting, apart with those with ``comm=0``

    Other groups can be defined using ``set_comm``; tensors in those
    groups commute with those with ``comm=0``; by default they
    do not commute with any other group.
    """
    def __init__(self):
        self._comm_init()

    def _comm_init(self):
        self._comm = [{} for i in range(3)]
        for i in range(3):
            self._comm[0][i] = 0
            self._comm[i][0] = 0
        self._comm[1][1] = 1
        self._comm[2][1] = None
        self._comm[1][2] = None
        self._comm_symbols2i = {0:0, 1:1, 2:2}
        self._comm_i2symbol = {0:0, 1:1, 2:2}

    @property
    def comm(self):
        return self._comm

    def comm_symbols2i(self, i):
        """
        get the commutation group number corresponding to ``i``

        ``i`` can be a symbol or a number or a string

        If ``i`` is not already defined its commutation group number
        is set.
        """
        if i not in self._comm_symbols2i:
            n = len(self._comm)
            self._comm.append({})
            self._comm[n][0] = 0
            self._comm[0][n] = 0
            self._comm_symbols2i[i] = n
            self._comm_i2symbol[n] = i
            return n
        return self._comm_symbols2i[i]

    def comm_i2symbol(self, i):
        """
        Returns the symbol corresponding to the commutation group number.
        """
        return self._comm_i2symbol[i]

    def set_comm(self, i, j, c):
        """
        set the commutation parameter ``c`` for commutation groups ``i, j``

        Parameters
        ==========

        i, j : symbols representing commutation groups

        c  :  group commutation number

        Notes
        =====

        ``i, j`` can be symbols, strings or numbers,
        apart from ``0, 1`` and ``2`` which are reserved respectively
        for commuting, anticommuting tensors and tensors not commuting
        with any other group apart with the commuting tensors.
        For the remaining cases, use this method to set the commutation rules;
        by default ``c=None``.

        The group commutation number ``c`` is assigned in correspondence
        to the group commutation symbols; it can be

        0        commuting

        1        anticommuting

        None     no commutation property

        Examples
        ========

        ``G`` and ``GH`` do not commute with themselves and commute with
        each other; A is commuting.

        >>> from sympy.tensor.tensor import TensorIndexType, tensor_indices, tensorhead, TensorManager
        >>> Lorentz = TensorIndexType('Lorentz')
        >>> i0,i1,i2,i3,i4 = tensor_indices('i0:5', Lorentz)
        >>> A = tensorhead('A', [Lorentz], [[1]])
        >>> G = tensorhead('G', [Lorentz], [[1]], 'Gcomm')
        >>> GH = tensorhead('GH', [Lorentz], [[1]], 'GHcomm')
        >>> TensorManager.set_comm('Gcomm', 'GHcomm', 0)
        >>> (GH(i1)*G(i0)).canon_bp()
        G(i0)*GH(i1)
        >>> (G(i1)*G(i0)).canon_bp()
        G(i1)*G(i0)
        >>> (G(i1)*A(i0)).canon_bp()
        A(i0)*G(i1)
        """
        if c not in (0, 1, None):
            raise ValueError('`c` can assume only the values 0, 1 or None')

        if i not in self._comm_symbols2i:
            n = len(self._comm)
            self._comm.append({})
            self._comm[n][0] = 0
            self._comm[0][n] = 0
            self._comm_symbols2i[i] = n
            self._comm_i2symbol[n] = i
        if j not in self._comm_symbols2i:
            n = len(self._comm)
            self._comm.append({})
            self._comm[0][n] = 0
            self._comm[n][0] = 0
            self._comm_symbols2i[j] = n
            self._comm_i2symbol[n] = j
        ni = self._comm_symbols2i[i]
        nj = self._comm_symbols2i[j]
        self._comm[ni][nj] = c
        self._comm[nj][ni] = c

    def set_comms(self, *args):
        """
        set the commutation group numbers ``c`` for symbols ``i, j``

        Parameters
        ==========

        args : sequence of ``(i, j, c)``
        """
        for i, j, c in args:
            self.set_comm(i, j, c)

    def get_comm(self, i, j):
        """
        Return the commutation parameter for commutation group numbers ``i, j``

        see ``_TensorManager.set_comm``
        """
        return self._comm[i].get(j, 0 if i == 0 or j == 0 else None)

    def clear(self):
        """
        Clear the TensorManager.
        """
        self._comm_init()


TensorManager = _TensorManager()


@doctest_depends_on(modules=('numpy',))
class TensorIndexType(Basic):
    """
    A TensorIndexType is characterized by its name and its metric.

    Parameters
    ==========

    name : name of the tensor type

    metric : metric symmetry or metric object or ``None``


    dim : dimension, it can be a symbol or an integer or ``None``

    eps_dim : dimension of the epsilon tensor

    dummy_fmt : name of the head of dummy indices

    Attributes
    ==========

    ``name``
    ``metric_name`` : it is 'metric' or metric.name
    ``metric_antisym``
    ``metric`` : the metric tensor
    ``delta`` : ``Kronecker delta``
    ``epsilon`` : the ``Levi-Civita epsilon`` tensor
    ``dim``
    ``dim_eps``
    ``dummy_fmt``
    ``data`` : a property to add ``ndarray`` values, to work in a specified basis.

    Notes
    =====

    The ``metric`` parameter can be:
    ``metric = False`` symmetric metric (in Riemannian geometry)

    ``metric = True`` antisymmetric metric (for spinor calculus)

    ``metric = None``  there is no metric

    ``metric`` can be an object having ``name`` and ``antisym`` attributes.


    If there is a metric the metric is used to raise and lower indices.

    In the case of antisymmetric metric, the following raising and
    lowering conventions will be adopted:

    ``psi(a) = g(a, b)*psi(-b); chi(-a) = chi(b)*g(-b, -a)``

    ``g(-a, b) = delta(-a, b); g(b, -a) = -delta(a, -b)``

    where ``delta(-a, b) = delta(b, -a)`` is the ``Kronecker delta``
    (see ``TensorIndex`` for the conventions on indices).

    If there is no metric it is not possible to raise or lower indices;
    e.g. the index of the defining representation of ``SU(N)``
    is 'covariant' and the conjugate representation is
    'contravariant'; for ``N > 2`` they are linearly independent.

    ``eps_dim`` is by default equal to ``dim``, if the latter is an integer;
    else it can be assigned (for use in naive dimensional regularization);
    if ``eps_dim`` is not an integer ``epsilon`` is ``None``.

    Examples
    ========

    >>> from sympy.tensor.tensor import TensorIndexType
    >>> Lorentz = TensorIndexType('Lorentz', dummy_fmt='L')
    >>> Lorentz.metric
    metric(Lorentz,Lorentz)

    Examples with metric components data added, this means it is working on a
    fixed basis:

    >>> Lorentz.data = [1, -1, -1, -1]
    >>> Lorentz
    TensorIndexType(Lorentz, 0)
    >>> Lorentz.data
    [[1 0 0 0]
    [0 -1 0 0]
    [0 0 -1 0]
    [0 0 0 -1]]
    """

    def __new__(cls, name, metric=False, dim=None, eps_dim=None,
                dummy_fmt=None):

        if isinstance(name, string_types):
            name = Symbol(name)
        obj = Basic.__new__(cls, name, S.One if metric else S.Zero)
        obj._name = str(name)
        if not dummy_fmt:
            obj._dummy_fmt = '%s_%%d' % obj.name
        else:
            obj._dummy_fmt = '%s_%%d' % dummy_fmt
        if metric is None:
            obj.metric_antisym = None
            obj.metric = None
        else:
            if metric in (True, False, 0, 1):
                metric_name = 'metric'
                obj.metric_antisym = metric
            else:
                metric_name = metric.name
                obj.metric_antisym = metric.antisym
            sym2 = TensorSymmetry(get_symmetric_group_sgs(2, obj.metric_antisym))
            S2 = TensorType([obj]*2, sym2)
            obj.metric = S2(metric_name)

        obj._dim = dim
        obj._delta = obj.get_kronecker_delta()
        obj._eps_dim = eps_dim if eps_dim else dim
        obj._epsilon = obj.get_epsilon()
        obj._autogenerated = []
        return obj

    @property
    @deprecated(useinstead="TensorIndex", deprecated_since_version="0.7.6")
    def auto_right(self):
        if not hasattr(self, '_auto_right'):
            self._auto_right = TensorIndex("auto_right", self)
        return self._auto_right

    @property
    @deprecated(useinstead="TensorIndex", deprecated_since_version="0.7.6")
    def auto_left(self):
        if not hasattr(self, '_auto_left'):
            self._auto_left = TensorIndex("auto_left", self)
        return self._auto_left

    @property
    @deprecated(useinstead="TensorIndex", deprecated_since_version="0.7.6")
    def auto_index(self):
        if not hasattr(self, '_auto_index'):
            self._auto_index = TensorIndex("auto_index", self)
        return self._auto_index

    @property
    def data(self):
        return _tensor_data_substitution_dict[self]

    @data.setter
    def data(self, data):
        # This assignment is a bit controversial, should metric components be assigned
        # to the metric only or also to the TensorIndexType object? The advantage here
        # is the ability to assign a 1D array and transform it to a 2D diagonal array.
        numpy = import_module('numpy')
        data = _TensorDataLazyEvaluator.parse_data(data)
        if data.ndim > 2:
            raise ValueError("data have to be of rank 1 (diagonal metric) or 2.")
        if data.ndim == 1:
            if self.dim is not None:
                nda_dim = data.shape[0]
                if nda_dim != self.dim:
                    raise ValueError("Dimension mismatch")

            dim = data.shape[0]
            newndarray = numpy.zeros((dim, dim), dtype=object)
            for i, val in enumerate(data):
                newndarray[i, i] = val
            data = newndarray
        dim1, dim2 = data.shape
        if dim1 != dim2:
            raise ValueError("Non-square matrix tensor.")
        if self.dim is not None:
            if self.dim != dim1:
                raise ValueError("Dimension mismatch")
        _tensor_data_substitution_dict[self] = data
        _tensor_data_substitution_dict.add_metric_data(self.metric, data)
        delta = self.get_kronecker_delta()
        i1 = TensorIndex('i1', self)
        i2 = TensorIndex('i2', self)
        delta(i1, -i2).data = _TensorDataLazyEvaluator.parse_data(eye(dim1))

    @data.deleter
    def data(self):
        if self in _tensor_data_substitution_dict:
            del _tensor_data_substitution_dict[self]
        if self.metric in _tensor_data_substitution_dict:
            del _tensor_data_substitution_dict[self.metric]

    def _get_matrix_fmt(self, number):
        return ("m" + self.dummy_fmt) % (number)

    @property
    def name(self):
        return self._name

    @property
    def dim(self):
        return self._dim

    @property
    def delta(self):
        return self._delta

    @property
    def eps_dim(self):
        return self._eps_dim

    @property
    def epsilon(self):
        return self._epsilon

    @property
    def dummy_fmt(self):
        return self._dummy_fmt

    def get_kronecker_delta(self):
        sym2 = TensorSymmetry(get_symmetric_group_sgs(2))
        S2 = TensorType([self]*2, sym2)
        delta = S2('KD')
        return delta

    def get_epsilon(self):
        if not isinstance(self._eps_dim, int):
            return None
        sym = TensorSymmetry(get_symmetric_group_sgs(self._eps_dim, 1))
        Sdim = TensorType([self]*self._eps_dim, sym)
        epsilon = Sdim('Eps')
        return epsilon

    def __lt__(self, other):
        return self.name < other.name

    def __str__(self):
        return self.name

    __repr__ = __str__

    def _components_data_full_destroy(self):
        """
        EXPERIMENTAL: do not rely on this API method.

        This destroys components data associated to the ``TensorIndexType``, if
        any, specifically:

        * metric tensor data
        * Kronecker tensor data
        """
        if self in _tensor_data_substitution_dict:
            del _tensor_data_substitution_dict[self]

        def delete_tensmul_data(key):
            if key in _tensor_data_substitution_dict._substitutions_dict_tensmul:
                del _tensor_data_substitution_dict._substitutions_dict_tensmul[key]

        # delete metric data:
        delete_tensmul_data((self.metric, True, True))
        delete_tensmul_data((self.metric, True, False))
        delete_tensmul_data((self.metric, False, True))
        delete_tensmul_data((self.metric, False, False))

        # delete delta tensor data:
        delta = self.get_kronecker_delta()
        if delta in _tensor_data_substitution_dict:
            del _tensor_data_substitution_dict[delta]


@doctest_depends_on(modules=('numpy',))
class TensorIndex(Basic):
    """
    Represents an abstract tensor index.

    Parameters
    ==========

    name : name of the index, or ``True`` if you want it to be automatically assigned
    tensortype : ``TensorIndexType`` of the index
    is_up :  flag for contravariant index

    Attributes
    ==========

    ``name``
    ``tensortype``
    ``is_up``

    Notes
    =====

    Tensor indices are contracted with the Einstein summation convention.

    An index can be in contravariant or in covariant form; in the latter
    case it is represented prepending a ``-`` to the index name.

    Dummy indices have a name with head given by ``tensortype._dummy_fmt``


    Examples
    ========

    >>> from sympy.tensor.tensor import TensorIndexType, TensorIndex, TensorSymmetry, TensorType, get_symmetric_group_sgs
    >>> Lorentz = TensorIndexType('Lorentz', dummy_fmt='L')
    >>> i = TensorIndex('i', Lorentz); i
    i
    >>> sym1 = TensorSymmetry(*get_symmetric_group_sgs(1))
    >>> S1 = TensorType([Lorentz], sym1)
    >>> A, B = S1('A,B')
    >>> A(i)*B(-i)
    A(L_0)*B(-L_0)

    If you want the index name to be automatically assigned, just put ``True``
    in the ``name`` field, it will be generated using the reserved character
    ``_`` in front of its name, in order to avoid conflicts with possible
    existing indices:

    >>> i0 = TensorIndex(True, Lorentz)
    >>> i0
    _i0
    >>> i1 = TensorIndex(True, Lorentz)
    >>> i1
    _i1
    >>> A(i0)*B(-i1)
    A(_i0)*B(-_i1)
    >>> A(i0)*B(-i0)
    A(L_0)*B(-L_0)
    """
    def __new__(cls, name, tensortype, is_up=True):
        if isinstance(name, string_types):
            name_symbol = Symbol(name)
        elif isinstance(name, Symbol):
            name_symbol = name
        elif name is True:
            name = "_i{0}".format(len(tensortype._autogenerated))
            name_symbol = Symbol(name)
            tensortype._autogenerated.append(name_symbol)
        else:
            raise ValueError("invalid name")

        is_up = sympify(is_up)
        obj = Basic.__new__(cls, name_symbol, tensortype, is_up)
        obj._name = str(name)
        obj._tensor_index_type = tensortype
        obj._is_up = is_up
        return obj

    @property
    def name(self):
        return self._name

    @property
    @deprecated(useinstead="tensor_index_type", deprecated_since_version="1.1")
    def tensortype(self):
        return self.tensor_index_type

    @property
    def tensor_index_type(self):
        return self._tensor_index_type

    @property
    def is_up(self):
        return self._is_up

    def _print(self):
        s = self._name
        if not self._is_up:
            s = '-%s' % s
        return s

    def __lt__(self, other):
        return (self.tensor_index_type, self._name) < (other.tensor_index_type, other._name)

    def __neg__(self):
        t1 = TensorIndex(self.name, self.tensor_index_type,
                (not self.is_up))
        return t1


def tensor_indices(s, typ):
    """
    Returns list of tensor indices given their names and their types

    Parameters
    ==========

    s : string of comma separated names of indices

    typ : list of ``TensorIndexType`` of the indices

    Examples
    ========

    >>> from sympy.tensor.tensor import TensorIndexType, tensor_indices
    >>> Lorentz = TensorIndexType('Lorentz', dummy_fmt='L')
    >>> a, b, c, d = tensor_indices('a,b,c,d', Lorentz)
    """
    if isinstance(s, str):
        a = [x.name for x in symbols(s, seq=True)]
    else:
        raise ValueError('expecting a string')

    tilist = [TensorIndex(i, typ) for i in a]
    if len(tilist) == 1:
        return tilist[0]
    return tilist


@doctest_depends_on(modules=('numpy',))
class TensorSymmetry(Basic):
    """
    Monoterm symmetry of a tensor

    Parameters
    ==========

    bsgs : tuple ``(base, sgs)`` BSGS of the symmetry of the tensor

    Attributes
    ==========

    ``base`` : base of the BSGS
    ``generators`` : generators of the BSGS
    ``rank`` : rank of the tensor

    Notes
    =====

    A tensor can have an arbitrary monoterm symmetry provided by its BSGS.
    Multiterm symmetries, like the cyclic symmetry of the Riemann tensor,
    are not covered.

    See Also
    ========

    sympy.combinatorics.tensor_can.get_symmetric_group_sgs

    Examples
    ========

    Define a symmetric tensor

    >>> from sympy.tensor.tensor import TensorIndexType, TensorSymmetry, TensorType, get_symmetric_group_sgs
    >>> Lorentz = TensorIndexType('Lorentz', dummy_fmt='L')
    >>> sym2 = TensorSymmetry(get_symmetric_group_sgs(2))
    >>> S2 = TensorType([Lorentz]*2, sym2)
    >>> V = S2('V')
    """
    def __new__(cls, *args, **kw_args):
        if len(args) == 1:
            base, generators = args[0]
        elif len(args) == 2:
            base, generators = args
        else:
            raise TypeError("bsgs required, either two separate parameters or one tuple")

        if not isinstance(base, Tuple):
            base = Tuple(*base)
        if not isinstance(generators, Tuple):
            generators = Tuple(*generators)
        obj = Basic.__new__(cls, base, generators, **kw_args)
        return obj

    @property
    def base(self):
        return self.args[0]

    @property
    def generators(self):
        return self.args[1]

    @property
    def rank(self):
        return self.args[1][0].size - 2


def tensorsymmetry(*args):
    """
    Return a ``TensorSymmetry`` object.

    One can represent a tensor with any monoterm slot symmetry group
    using a BSGS.

    ``args`` can be a BSGS
    ``args[0]``    base
    ``args[1]``    sgs

    Usually tensors are in (direct products of) representations
    of the symmetric group;
    ``args`` can be a list of lists representing the shapes of Young tableaux

    Notes
    =====

    For instance:
    ``[[1]]``       vector
    ``[[1]*n]``     symmetric tensor of rank ``n``
    ``[[n]]``       antisymmetric tensor of rank ``n``
    ``[[2, 2]]``    monoterm slot symmetry of the Riemann tensor
    ``[[1],[1]]``   vector*vector
    ``[[2],[1],[1]`` (antisymmetric tensor)*vector*vector

    Notice that with the shape ``[2, 2]`` we associate only the monoterm
    symmetries of the Riemann tensor; this is an abuse of notation,
    since the shape ``[2, 2]`` corresponds usually to the irreducible
    representation characterized by the monoterm symmetries and by the
    cyclic symmetry.

    Examples
    ========

    Symmetric tensor using a Young tableau

    >>> from sympy.tensor.tensor import TensorIndexType, TensorType, tensorsymmetry
    >>> Lorentz = TensorIndexType('Lorentz', dummy_fmt='L')
    >>> sym2 = tensorsymmetry([1, 1])
    >>> S2 = TensorType([Lorentz]*2, sym2)
    >>> V = S2('V')

    Symmetric tensor using a ``BSGS`` (base, strong generator set)

    >>> from sympy.tensor.tensor import get_symmetric_group_sgs
    >>> sym2 = tensorsymmetry(*get_symmetric_group_sgs(2))
    >>> S2 = TensorType([Lorentz]*2, sym2)
    >>> V = S2('V')
    """
    from sympy.combinatorics import Permutation

    def tableau2bsgs(a):
        if len(a) == 1:
            # antisymmetric vector
            n = a[0]
            bsgs = get_symmetric_group_sgs(n, 1)
        else:
            if all(x == 1 for x in a):
                # symmetric vector
                n = len(a)
                bsgs = get_symmetric_group_sgs(n)
            elif a == [2, 2]:
                bsgs = riemann_bsgs
            else:
                raise NotImplementedError
        return bsgs

    if not args:
        return TensorSymmetry(Tuple(), Tuple(Permutation(1)))

    if len(args) == 2 and isinstance(args[1][0], Permutation):
        return TensorSymmetry(args)
    base, sgs = tableau2bsgs(args[0])
    for a in args[1:]:
        basex, sgsx = tableau2bsgs(a)
        base, sgs = bsgs_direct_product(base, sgs, basex, sgsx)
    return TensorSymmetry(Tuple(base, sgs))


@doctest_depends_on(modules=('numpy',))
class TensorType(Basic):
    """
    Class of tensor types.

    Parameters
    ==========

    index_types : list of ``TensorIndexType`` of the tensor indices
    symmetry : ``TensorSymmetry`` of the tensor

    Attributes
    ==========

    ``index_types``
    ``symmetry``
    ``types`` : list of ``TensorIndexType`` without repetitions

    Examples
    ========

    Define a symmetric tensor

    >>> from sympy.tensor.tensor import TensorIndexType, tensorsymmetry, TensorType
    >>> Lorentz = TensorIndexType('Lorentz', dummy_fmt='L')
    >>> sym2 = tensorsymmetry([1, 1])
    >>> S2 = TensorType([Lorentz]*2, sym2)
    >>> V = S2('V')
    """
    is_commutative = False

    def __new__(cls, index_types, symmetry, **kw_args):
        assert symmetry.rank == len(index_types)
        obj = Basic.__new__(cls, Tuple(*index_types), symmetry, **kw_args)
        return obj

    @property
    def index_types(self):
        return self.args[0]

    @property
    def symmetry(self):
        return self.args[1]

    @property
    def types(self):
        return sorted(set(self.index_types), key=lambda x: x.name)

    def __str__(self):
        return 'TensorType(%s)' % ([str(x) for x in self.index_types])

    def __call__(self, s, comm=0):
        """
        Return a TensorHead object or a list of TensorHead objects.

        ``s``  name or string of names

        ``comm``: commutation group number
        see ``_TensorManager.set_comm``

        Examples
        ========

        Define symmetric tensors ``V``, ``W`` and ``G``, respectively
        commuting, anticommuting and with no commutation symmetry

        >>> from sympy.tensor.tensor import TensorIndexType, tensor_indices, tensorsymmetry, TensorType, canon_bp
        >>> Lorentz = TensorIndexType('Lorentz', dummy_fmt='L')
        >>> a, b = tensor_indices('a,b', Lorentz)
        >>> sym2 = tensorsymmetry([1]*2)
        >>> S2 = TensorType([Lorentz]*2, sym2)
        >>> V = S2('V')
        >>> W = S2('W', 1)
        >>> G = S2('G', 2)
        >>> canon_bp(V(a, b)*V(-b, -a))
        V(L_0, L_1)*V(-L_0, -L_1)
        >>> canon_bp(W(a, b)*W(-b, -a))
        0
        """
        if isinstance(s, str):
            names = [x.name for x in symbols(s, seq=True)]
        else:
            raise ValueError('expecting a string')
        if len(names) == 1:
            return TensorHead(names[0], self, comm)
        else:
            return [TensorHead(name, self, comm) for name in names]


def tensorhead(name, typ, sym, comm=0):
    """
    Function generating tensorhead(s).

    Parameters
    ==========

    name : name or sequence of names (as in ``symbol``)

    typ :  index types

    sym :  same as ``*args`` in ``tensorsymmetry``

    comm : commutation group number
    see ``_TensorManager.set_comm``


    Examples
    ========

    >>> from sympy.tensor.tensor import TensorIndexType, tensor_indices, tensorhead
    >>> Lorentz = TensorIndexType('Lorentz', dummy_fmt='L')
    >>> a, b = tensor_indices('a,b', Lorentz)
    >>> A = tensorhead('A', [Lorentz]*2, [[1]*2])
    >>> A(a, -b)
    A(a, -b)

    """
    sym = tensorsymmetry(*sym)
    S = TensorType(typ, sym)
    th = S(name, comm)
    return th


@doctest_depends_on(modules=('numpy',))
class TensorHead(Basic):
    r"""
    Tensor head of the tensor

    Parameters
    ==========

    name : name of the tensor

    typ : list of TensorIndexType

    comm : commutation group number

    Attributes
    ==========

    ``name``
    ``index_types``
    ``rank``
    ``types``  :  equal to ``typ.types``
    ``symmetry`` : equal to ``typ.symmetry``
    ``comm`` : commutation group

    Notes
    =====

    A ``TensorHead`` belongs to a commutation group, defined by a
    symbol on number ``comm`` (see ``_TensorManager.set_comm``);
    tensors in a commutation group have the same commutation properties;
    by default ``comm`` is ``0``, the group of the commuting tensors.

    Examples
    ========

    >>> from sympy.tensor.tensor import TensorIndexType, tensorhead, TensorType
    >>> Lorentz = TensorIndexType('Lorentz', dummy_fmt='L')
    >>> A = tensorhead('A', [Lorentz, Lorentz], [[1],[1]])

    Examples with ndarray values, the components data assigned to the
    ``TensorHead`` object are assumed to be in a fully-contravariant
    representation. In case it is necessary to assign components data which
    represents the values of a non-fully covariant tensor, see the other
    examples.

    >>> from sympy.tensor.tensor import tensor_indices, tensorhead
    >>> Lorentz.data = [1, -1, -1, -1]
    >>> i0, i1 = tensor_indices('i0:2', Lorentz)
    >>> A.data = [[j+2*i for j in range(4)] for i in range(4)]

    in order to retrieve data, it is also necessary to specify abstract indices
    enclosed by round brackets, then numerical indices inside square brackets.

    >>> A(i0, i1)[0, 0]
    0
    >>> A(i0, i1)[2, 3] == 3+2*2
    True

    Notice that square brackets create a valued tensor expression instance:

    >>> A(i0, i1)
    A(i0, i1)

    To view the data, just type:

    >>> A.data
    [[0 1 2 3]
     [2 3 4 5]
     [4 5 6 7]
     [6 7 8 9]]

    Turning to a tensor expression, covariant indices get the corresponding
    components data corrected by the metric:

    >>> A(i0, -i1).data
    [[0 -1 -2 -3]
     [2 -3 -4 -5]
     [4 -5 -6 -7]
     [6 -7 -8 -9]]

    >>> A(-i0, -i1).data
    [[0 -1 -2 -3]
     [-2 3 4 5]
     [-4 5 6 7]
     [-6 7 8 9]]

    while if all indices are contravariant, the ``ndarray`` remains the same

    >>> A(i0, i1).data
     [[0 1 2 3]
     [2 3 4 5]
     [4 5 6 7]
     [6 7 8 9]]

    When all indices are contracted and components data are added to the tensor,
    accessing the data will return a scalar, no numpy object. In fact, numpy
    ndarrays are dropped to scalars if they contain only one element.

    >>> A(i0, -i0)
    A(L_0, -L_0)
    >>> A(i0, -i0).data
    -18

    It is also possible to assign components data to an indexed tensor, i.e. a
    tensor with specified covariant and contravariant components. In this
    example, the covariant components data of the Electromagnetic tensor are
    injected into `A`:

    >>> from sympy import symbols
    >>> Ex, Ey, Ez, Bx, By, Bz = symbols('E_x E_y E_z B_x B_y B_z')
    >>> c = symbols('c', positive=True)

    Let's define `F`, an antisymmetric tensor, we have to assign an
    antisymmetric matrix to it, because `[[2]]` stands for the Young tableau
    representation of an antisymmetric set of two elements:

    >>> F = tensorhead('A', [Lorentz, Lorentz], [[2]])
    >>> F(-i0, -i1).data = [
    ... [0, Ex/c, Ey/c, Ez/c],
    ... [-Ex/c, 0, -Bz, By],
    ... [-Ey/c, Bz, 0, -Bx],
    ... [-Ez/c, -By, Bx, 0]]

    Now it is possible to retrieve the contravariant form of the Electromagnetic
    tensor:

    >>> F(i0, i1).data
    [[0 -E_x/c -E_y/c -E_z/c]
     [E_x/c 0 -B_z B_y]
     [E_y/c B_z 0 -B_x]
     [E_z/c -B_y B_x 0]]

    and the mixed contravariant-covariant form:

    >>> F(i0, -i1).data
    [[0 E_x/c E_y/c E_z/c]
     [E_x/c 0 B_z -B_y]
     [E_y/c -B_z 0 B_x]
     [E_z/c B_y -B_x 0]]

    To convert the numpy's ndarray to a sympy matrix, just cast:

    >>> from sympy import Matrix
    >>> Matrix(F.data)
    Matrix([
    [    0, -E_x/c, -E_y/c, -E_z/c],
    [E_x/c,      0,   -B_z,    B_y],
    [E_y/c,    B_z,      0,   -B_x],
    [E_z/c,   -B_y,    B_x,      0]])

    Still notice, in this last example, that accessing components data from a
    tensor without specifying the indices is equivalent to assume that all
    indices are contravariant.

    It is also possible to store symbolic components data inside a tensor, for
    example, define a four-momentum-like tensor:

    >>> from sympy import symbols
    >>> P = tensorhead('P', [Lorentz], [[1]])
    >>> E, px, py, pz = symbols('E p_x p_y p_z', positive=True)
    >>> P.data = [E, px, py, pz]

    The contravariant and covariant components are, respectively:

    >>> P(i0).data
    [E p_x p_y p_z]
    >>> P(-i0).data
    [E -p_x -p_y -p_z]

    The contraction of a 1-index tensor by itself is usually indicated by a
    power by two:

    >>> P(i0)**2
    E**2 - p_x**2 - p_y**2 - p_z**2

    As the power by two is clearly identical to `P_\mu P^\mu`, it is possible to
    simply contract the ``TensorHead`` object, without specifying the indices

    >>> P**2
    E**2 - p_x**2 - p_y**2 - p_z**2
    """
    is_commutative = False

    def __new__(cls, name, typ, comm=0, **kw_args):
        if isinstance(name, string_types):
            name_symbol = Symbol(name)
        elif isinstance(name, Symbol):
            name_symbol = name
        else:
            raise ValueError("invalid name")

        comm2i = TensorManager.comm_symbols2i(comm)

        obj = Basic.__new__(cls, name_symbol, typ, **kw_args)

        obj._name = obj.args[0].name
        obj._rank = len(obj.index_types)
        obj._symmetry = typ.symmetry
        obj._comm = comm2i
        return obj

    @property
    def name(self):
        return self._name

    @property
    def rank(self):
        return self._rank

    @property
    def symmetry(self):
        return self._symmetry

    @property
    def typ(self):
        return self.args[1]

    @property
    def comm(self):
        return self._comm

    @property
    def types(self):
        return self.args[1].types[:]

    @property
    def index_types(self):
        return self.args[1].index_types[:]

    def __lt__(self, other):
        return (self.name, self.index_types) < (other.name, other.index_types)

    def commutes_with(self, other):
        """
        Returns ``0`` if ``self`` and ``other`` commute, ``1`` if they anticommute.

        Returns ``None`` if ``self`` and ``other`` neither commute nor anticommute.
        """
        r = TensorManager.get_comm(self._comm, other._comm)
        return r

    def _print(self):
        return '%s(%s)' %(self.name, ','.join([str(x) for x in self.index_types]))

    def __call__(self, *indices, **kw_args):
        """
        Returns a tensor with indices.

        There is a special behavior in case of indices denoted by ``True``,
        they are considered auto-matrix indices, their slots are automatically
        filled, and confer to the tensor the behavior of a matrix or vector
        upon multiplication with another tensor containing auto-matrix indices
        of the same ``TensorIndexType``. This means indices get summed over the
        same way as in matrix multiplication. For matrix behavior, define two
        auto-matrix indices, for vector behavior define just one.

        Examples
        ========

        >>> from sympy.tensor.tensor import TensorIndexType, tensor_indices, tensorhead
        >>> Lorentz = TensorIndexType('Lorentz', dummy_fmt='L')
        >>> a, b = tensor_indices('a,b', Lorentz)
        >>> A = tensorhead('A', [Lorentz]*2, [[1]*2])
        >>> t = A(a, -b)
        >>> t
        A(a, -b)

        """
        tensor = Tensor._new_with_dummy_replacement(self, indices, **kw_args)
        return tensor

    def __pow__(self, other):
        if self.data is None:
            raise ValueError("No power on abstract tensors.")
        numpy = import_module('numpy')
        metrics = [_.data for _ in self.args[1].args[0]]

        marray = self.data
        for metric in metrics:
            marray = numpy.tensordot(marray, numpy.tensordot(metric, marray, (1, 0)), (0, 0))
        pow2 = marray[()]
        return pow2 ** (Rational(1, 2) * other)

    @property
    def data(self):
        return _tensor_data_substitution_dict[self]

    @data.setter
    def data(self, data):
        _tensor_data_substitution_dict[self] = data

    @data.deleter
    def data(self):
        if self in _tensor_data_substitution_dict:
            del _tensor_data_substitution_dict[self]

    def __iter__(self):
        return self.data.flatten().__iter__()

    def _components_data_full_destroy(self):
        """
        EXPERIMENTAL: do not rely on this API method.

        Destroy components data associated to the ``TensorHead`` object, this
        checks for attached components data, and destroys components data too.
        """
        # do not garbage collect Kronecker tensor (it should be done by
        # ``TensorIndexType`` garbage collection)
        if self.name == "KD":
            return

        # the data attached to a tensor must be deleted only by the TensorHead
        # destructor. If the TensorHead is deleted, it means that there are no
        # more instances of that tensor anywhere.
        if self in _tensor_data_substitution_dict:
            del _tensor_data_substitution_dict[self]


def _get_argtree_pos(expr, pos):
    for p in pos:
        expr = expr.args[p]
    return expr


@doctest_depends_on(modules=('numpy',))
class TensExpr(Basic):
    """
    Abstract base class for tensor expressions

    Notes
    =====

    A tensor expression is an expression formed by tensors;
    currently the sums of tensors are distributed.

    A ``TensExpr`` can be a ``TensAdd`` or a ``TensMul``.

    ``TensAdd`` objects are put in canonical form using the Butler-Portugal
    algorithm for canonicalization under monoterm symmetries.

    ``TensMul`` objects are formed by products of component tensors,
    and include a coefficient, which is a SymPy expression.


    In the internal representation contracted indices are represented
    by ``(ipos1, ipos2, icomp1, icomp2)``, where ``icomp1`` is the position
    of the component tensor with contravariant index, ``ipos1`` is the
    slot which the index occupies in that component tensor.

    Contracted indices are therefore nameless in the internal representation.
    """

    _op_priority = 12.0
    is_commutative = False

    def __neg__(self):
        return self*S.NegativeOne

    def __abs__(self):
        raise NotImplementedError

    def __add__(self, other):
        raise NotImplementedError

    def __radd__(self, other):
        raise NotImplementedError

    def __sub__(self, other):
        raise NotImplementedError

    def __rsub__(self, other):
        raise NotImplementedError

    def __mul__(self, other):
        raise NotImplementedError

    def __rmul__(self, other):
        raise NotImplementedError

    def __pow__(self, other):
        if self.data is None:
            raise ValueError("No power without ndarray data.")
        numpy = import_module('numpy')
        free = self.free

        marray = self.data
        for metric in free:
            marray = numpy.tensordot(
                marray,
                numpy.tensordot(
                    metric[0].tensor_index_type.data,
                    marray,
                    (1, 0)
                ),
                (0, 0)
            )
        pow2 = marray[()]
        return pow2 ** (Rational(1, 2) * other)

    def __rpow__(self, other):
        raise NotImplementedError

    def __div__(self, other):
        raise NotImplementedError

    def __rdiv__(self, other):
        raise NotImplementedError()

    __truediv__ = __div__
    __rtruediv__ = __rdiv__

    def fun_eval(self, *index_tuples):
        """
        Return a tensor with free indices substituted according to ``index_tuples``

        ``index_types`` list of tuples ``(old_index, new_index)``

        Examples
        ========

        >>> from sympy.tensor.tensor import TensorIndexType, tensor_indices, tensorhead
        >>> Lorentz = TensorIndexType('Lorentz', dummy_fmt='L')
        >>> i, j, k, l = tensor_indices('i,j,k,l', Lorentz)
        >>> A, B = tensorhead('A,B', [Lorentz]*2, [[1]*2])
        >>> t = A(i, k)*B(-k, -j); t
        A(i, L_0)*B(-L_0, -j)
        >>> t.fun_eval((i, k),(-j, l))
        A(k, L_0)*B(-L_0, l)
        """
        index_tuples = dict(index_tuples)
        indices = self.get_indices()
        free_ind_set = self._get_free_indices_set()
        for i, ind in enumerate(indices):
            if ind in index_tuples and ind in free_ind_set:
                indices[i] = index_tuples[ind]

        indstruc = _IndexStructure.from_indices(*indices)
        return self._set_new_index_structure(indstruc)

    @doctest_depends_on(modules=('numpy',))
    def get_matrix(self):
        """
        Returns ndarray components data as a matrix, if components data are
        available and ndarray dimension does not exceed 2.

        Examples
        ========

        >>> from sympy.tensor.tensor import TensorIndexType, tensorsymmetry, TensorType
        >>> from sympy import ones
        >>> Lorentz = TensorIndexType('Lorentz', dummy_fmt='L')
        >>> sym2 = tensorsymmetry([1]*2)
        >>> S2 = TensorType([Lorentz]*2, sym2)
        >>> A = S2('A')

        The tensor ``A`` is symmetric in its indices, as can be deduced by the
        ``[1, 1]`` Young tableau when constructing `sym2`. One has to be
        careful to assign symmetric component data to ``A``, as the symmetry
        properties of data are currently not checked to be compatible with the
        defined tensor symmetry.

        >>> from sympy.tensor.tensor import tensor_indices, tensorhead
        >>> Lorentz.data = [1, -1, -1, -1]
        >>> i0, i1 = tensor_indices('i0:2', Lorentz)
        >>> A.data = [[j+i for j in range(4)] for i in range(4)]
        >>> A(i0, i1).get_matrix()
        Matrix([
        [0, 1, 2, 3],
        [1, 2, 3, 4],
        [2, 3, 4, 5],
        [3, 4, 5, 6]])

        It is possible to perform usual operation on matrices, such as the
        matrix multiplication:

        >>> A(i0, i1).get_matrix()*ones(4, 1)
        Matrix([
        [ 6],
        [10],
        [14],
        [18]])
        """
        if 0 < self.rank <= 2:
            rows = self.data.shape[0]
            columns = self.data.shape[1] if self.rank == 2 else 1
            if self.rank == 2:
                mat_list = [] * rows
                for i in range(rows):
                    mat_list.append([])
                    for j in range(columns):
                        mat_list[i].append(self[i, j])
            else:
                mat_list = [None] * rows
                for i in range(rows):
                    mat_list[i] = self[i]
            return Matrix(mat_list)
        else:
            raise NotImplementedError(
                "missing multidimensional reduction to matrix.")

    def _get_free_indices_set(self):
        indset = set([])
        for arg in self.args:
            if isinstance(arg, TensExpr):
                indset.update(arg._get_free_indices_set())
        return indset

    def _get_dummy_indices_set(self):
        indset = set([])
        for arg in self.args:
            if isinstance(arg, TensExpr):
                indset.update(arg._get_dummy_indices_set())
        return indset

    def _get_indices_set(self):
        indset = set([])
        for arg in self.args:
            if isinstance(arg, TensExpr):
                indset.update(arg._get_indices_set())
        return indset

    @property
    def _iterate_dummy_indices(self):
        dummy_set = self._get_dummy_indices_set()

        def recursor(expr, pos):
            if isinstance(expr, TensorIndex):
                if expr in dummy_set:
                    yield (expr, pos)
            elif isinstance(expr, (Tuple, TensExpr)):
                for p, arg in enumerate(expr.args):
                    for i in recursor(arg, pos+(p,)):
                        yield i

        return recursor(self, ())

    @property
    def _iterate_free_indices(self):
        free_set = self._get_free_indices_set()

        def recursor(expr, pos):
            if isinstance(expr, TensorIndex):
                if expr in free_set:
                    yield (expr, pos)
            elif isinstance(expr, (Tuple, TensExpr)):
                for p, arg in enumerate(expr.args):
                    for i in recursor(arg, pos+(p,)):
                        yield i

        return recursor(self, ())

    @property
    def _iterate_indices(self):
        def recursor(expr, pos):
            if isinstance(expr, TensorIndex):
                yield (expr, pos)
            elif isinstance(expr, (Tuple, TensExpr)):
                for p, arg in enumerate(expr.args):
                    for i in recursor(arg, pos+(p,)):
                        yield i

        return recursor(self, ())


@doctest_depends_on(modules=('numpy',))
class TensAdd(TensExpr):
    """
    Sum of tensors

    Parameters
    ==========

    free_args : list of the free indices

    Attributes
    ==========

    ``args`` : tuple of addends
    ``rank`` : rank of the tensor
    ``free_args`` : list of the free indices in sorted order

    Notes
    =====

    Sum of more than one tensor are put automatically in canonical form.

    Examples
    ========

    >>> from sympy.tensor.tensor import TensorIndexType, tensorhead, tensor_indices
    >>> Lorentz = TensorIndexType('Lorentz', dummy_fmt='L')
    >>> a, b = tensor_indices('a,b', Lorentz)
    >>> p, q = tensorhead('p,q', [Lorentz], [[1]])
    >>> t = p(a) + q(a); t
    p(a) + q(a)
    >>> t(b)
    p(b) + q(b)

    Examples with components data added to the tensor expression:

    >>> Lorentz.data = [1, -1, -1, -1]
    >>> a, b = tensor_indices('a, b', Lorentz)
    >>> p.data = [2, 3, -2, 7]
    >>> q.data = [2, 3, -2, 7]
    >>> t = p(a) + q(a); t
    p(a) + q(a)
    >>> t(b)
    p(b) + q(b)

    The following are: 2**2 - 3**2 - 2**2 - 7**2 ==> -58

    >>> (p(a)*p(-a)).data
    -58
    >>> p(a)**2
    -58
    """

    def __new__(cls, *args, **kw_args):
        args = [sympify(x) for x in args if x]
        args = TensAdd._tensAdd_flatten(args)

        if not args:
            return S.Zero

        if len(args) == 1 and not isinstance(args[0], TensExpr):
            return args[0]

        # now check that all addends have the same indices:
        TensAdd._tensAdd_check(args)

        # if TensAdd has only 1 element in its `args`:
        if len(args) == 1:  # and isinstance(args[0], TensMul):
            return args[0]

        # TODO: do not or do canonicalize by default?
        # Technically, one may wish to have additions of non-canonicalized
        # tensors. This feature should be removed in the future.
        # Unfortunately this would require to rewrite a lot of tests.
        # canonicalize all TensMul
        args = [canon_bp(x) for x in args if x]

        # After canonicalization, remove zeros:
        args = [x for x in args if x]

        # if there are no more args (i.e. have cancelled out),
        # just return zero:
        if not args:
            return S.Zero

        if len(args) == 1:
            return args[0]

        # Collect terms appearing more than once, differing by their coefficients:
        args = TensAdd._tensAdd_collect_terms(args)

        # collect canonicalized terms
        def sort_key(t):
            x = get_index_structure(t)
            if not isinstance(t, TensExpr):
                return ([], [], [])
            return (t.components, x.free, x.dum)
        args.sort(key=sort_key)

        if not args:
            return S.Zero
        # it there is only a component tensor return it
        if len(args) == 1:
            return args[0]

        obj = Basic.__new__(cls, *args, **kw_args)
        return obj

    @staticmethod
    def _tensAdd_flatten(args):
        # flatten TensAdd, coerce terms which are not tensors to tensors

        if not all(isinstance(x, TensExpr) for x in args):
            args_expanded = []
            for x in args:
<<<<<<< HEAD
                if isinstance(x, TensExpr):
                    if isinstance(x, TensAdd):
                        args1.extend(list(x.args))
                    else:
                        args1.append(x)
            args1 = [x for x in args1 if x.coeff != 0]
            args2 = [x for x in args if not isinstance(x, TensExpr)]
            t1 = TensMul.from_data(Add(*args2), [], [], [])
            args = [t1] + args1
=======
                if isinstance(x, TensAdd):
                    args_expanded.extend(list(x.args))
                else:
                    args_expanded.append(x)
            args_tensor = []
            args_scalar = []
            for x in args_expanded:
                if isinstance(x, TensExpr) and x.coeff:
                    args_tensor.append(x)
                if not isinstance(x, TensExpr):
                    args_scalar.append(x)
            t1 = TensMul.from_data(Add(*args_scalar), [], [], [])
            args = [t1] + args_tensor
>>>>>>> 1635382c
        a = []
        for x in args:
            if isinstance(x, TensAdd):
                a.extend(list(x.args))
            else:
                a.append(x)

        args = [x for x in a if x.coeff]
        return args

    @staticmethod
    def _tensAdd_check(args):
        # check that all addends have the same free indices
<<<<<<< HEAD
        indices0 = set([x[0] for x in get_index_structure(args[0]).free])
        list_indices = [set([y[0] for y in get_index_structure(x).free]) for x in args[1:]]
=======
        indices0 = {x[0] for x in get_tids(args[0]).free}
        list_indices = [{y[0] for y in get_tids(x).free} for x in args[1:]]
>>>>>>> 1635382c
        if not all(x == indices0 for x in list_indices):
            raise ValueError('all tensors must have the same indices')

    @staticmethod
    def _tensAdd_collect_terms(args):
        # collect TensMul terms differing at most by their coefficient
        terms_dict = defaultdict(list)
        scalars = S.Zero
        if isinstance(args[0], TensExpr):
            free_indices = set(args[0].get_free_indices())
        else:
            free_indices = set([])

        for arg in args:
            if not isinstance(arg, TensExpr):
                if free_indices != set([]):
                    raise ValueError("wrong valence")
                scalars += arg
                continue
            if free_indices != set(arg.get_free_indices()):
                raise ValueError("wrong valence")
            # TODO: what is the part which is not a coeff?
            # needs an implementation similar to .as_coeff_Mul()
            terms_dict[arg.nocoeff].append(arg.coeff)

        new_args = [TensMul(Add(*coeff), t) for t, coeff in terms_dict.items() if Add(*coeff) != 0]
        if isinstance(scalars, Add):
            new_args = list(scalars.args) + new_args
        elif scalars != 0:
            new_args = [scalars] + new_args
        return new_args

    @property
    def rank(self):
        return self.args[0].rank

    @property
    def free_args(self):
        return self.args[0].free_args

    def __call__(self, *indices):
        """Returns tensor with ordered free indices replaced by ``indices``

        Parameters
        ==========

        indices

        Examples
        ========

        >>> from sympy import Symbol
        >>> from sympy.tensor.tensor import TensorIndexType, tensor_indices, tensorhead
        >>> D = Symbol('D')
        >>> Lorentz = TensorIndexType('Lorentz', dim=D, dummy_fmt='L')
        >>> i0,i1,i2,i3,i4 = tensor_indices('i0:5', Lorentz)
        >>> p, q = tensorhead('p,q', [Lorentz], [[1]])
        >>> g = Lorentz.metric
        >>> t = p(i0)*p(i1) + g(i0,i1)*q(i2)*q(-i2)
        >>> t(i0,i2)
        metric(i0, i2)*q(L_0)*q(-L_0) + p(i0)*p(i2)
        >>> t(i0,i1) - t(i1,i0)
        0
        """
        free_args = self.free_args
        indices = list(indices)
        if [x.tensor_index_type for x in indices] != [x.tensor_index_type for x in free_args]:
            raise ValueError('incompatible types')
        if indices == free_args:
            return self
        index_tuples = list(zip(free_args, indices))
        a = [x.func(*x.fun_eval(*index_tuples).args) for x in self.args]
        res = TensAdd(*a)
        return res

    def canon_bp(self):
        """
        canonicalize using the Butler-Portugal algorithm for canonicalization
        under monoterm symmetries.
        """
        args = [canon_bp(x) for x in self.args]
        res = TensAdd(*args)
        return res

    def equals(self, other):
        other = sympify(other)
        if isinstance(other, TensMul) and other._coeff == 0:
            return all(x._coeff == 0 for x in self.args)
        if isinstance(other, TensExpr):
            if self.rank != other.rank:
                return False
        if isinstance(other, TensAdd):
            if set(self.args) != set(other.args):
                return False
            else:
                return True
        t = self - other
        if not isinstance(t, TensExpr):
            return t == 0
        else:
            if isinstance(t, TensMul):
                return t._coeff == 0
            else:
                return all(x._coeff == 0 for x in t.args)

    def __add__(self, other):
        return TensAdd(self, other)

    def __radd__(self, other):
        return TensAdd(other, self)

    def __sub__(self, other):
        return TensAdd(self, -other)

    def __rsub__(self, other):
        return TensAdd(other, -self)

    def __mul__(self, other):
        return TensAdd(*(x*other for x in self.args))

    def __rmul__(self, other):
        return self*other

    def __div__(self, other):
        other = sympify(other)
        if isinstance(other, TensExpr):
            raise ValueError('cannot divide by a tensor')
        return TensAdd(*(x/other for x in self.args))

    def __rdiv__(self, other):
        raise ValueError('cannot divide by a tensor')

    def __getitem__(self, item):
        return self.data[item]

    __truediv__ = __div__
    __truerdiv__ = __rdiv__

    def contract_delta(self, delta):
        args = [x.contract_delta(delta) for x in self.args]
        t = TensAdd(*args)
        return canon_bp(t)

    def contract_metric(self, g):
        """
        Raise or lower indices with the metric ``g``

        Parameters
        ==========

        g :  metric

        contract_all : if True, eliminate all ``g`` which are contracted

        Notes
        =====

        see the ``TensorIndexType`` docstring for the contraction conventions
        """

        args = [contract_metric(x, g) for x in self.args]
        t = TensAdd(*args)
        return canon_bp(t)

    def fun_eval(self, *index_tuples):
        """
        Return a tensor with free indices substituted according to ``index_tuples``

        Parameters
        ==========

        index_types : list of tuples ``(old_index, new_index)``

        Examples
        ========

        >>> from sympy.tensor.tensor import TensorIndexType, tensor_indices, tensorhead
        >>> Lorentz = TensorIndexType('Lorentz', dummy_fmt='L')
        >>> i, j, k, l = tensor_indices('i,j,k,l', Lorentz)
        >>> A, B = tensorhead('A,B', [Lorentz]*2, [[1]*2])
        >>> t = A(i, k)*B(-k, -j) + A(i, -j)
        >>> t.fun_eval((i, k),(-j, l))
        A(k, L_0)*B(l, -L_0) + A(k, l)
        """
        args = self.args
        args1 = []
        for x in args:
            y = x.fun_eval(*index_tuples)
            args1.append(y)
        return TensAdd(*args1)

    def substitute_indices(self, *index_tuples):
        """
        Return a tensor with free indices substituted according to ``index_tuples``

        Parameters
        ==========

        index_types : list of tuples ``(old_index, new_index)``

        Examples
        ========

        >>> from sympy.tensor.tensor import TensorIndexType, tensor_indices, tensorhead
        >>> Lorentz = TensorIndexType('Lorentz', dummy_fmt='L')
        >>> i, j, k, l = tensor_indices('i,j,k,l', Lorentz)
        >>> A, B = tensorhead('A,B', [Lorentz]*2, [[1]*2])
        >>> t = A(i, k)*B(-k, -j); t
        A(i, L_0)*B(-L_0, -j)
        >>> t.substitute_indices((i,j), (j, k))
        A(j, L_0)*B(-L_0, -k)
        """
        args = self.args
        args1 = []
        for x in args:
            y = x.substitute_indices(*index_tuples)
            args1.append(y)
        return TensAdd(*args1)

    def _print(self):
        a = []
        args = self.args
        for x in args:
            a.append(str(x))
        a.sort()
        s = ' + '.join(a)
        s = s.replace('+ -', '- ')
        return s

    @property
    def data(self):
        return _tensor_data_substitution_dict[self]

    @data.setter
    def data(self, data):
        _tensor_data_substitution_dict[self] = data

    @data.deleter
    def data(self):
        if self in _tensor_data_substitution_dict:
            del _tensor_data_substitution_dict[self]

    def __iter__(self):
        if not self.data:
            raise ValueError("No iteration on abstract tensors")
        return self.data.flatten().__iter__()


@doctest_depends_on(modules=('numpy',))
class Tensor(TensExpr):
    """
    Base tensor class, i.e. this represents a tensor, the single unit to be
    put into an expression.

    This object is usually created from a ``TensorHead``, by attaching indices
    to it. Indices preceded by a minus sign are considered contravariant,
    otherwise covariant.

    Examples
    ========

    >>> from sympy.tensor.tensor import TensorIndexType, tensor_indices, tensorhead
    >>> Lorentz = TensorIndexType("Lorentz", dummy_fmt="L")
    >>> mu, nu = tensor_indices('mu nu', Lorentz)
    >>> A = tensorhead("A", [Lorentz, Lorentz], [[1], [1]])
    >>> A(mu, -nu)
    A(mu, -nu)
    >>> A(mu, -mu)
    A(L_0, -L_0)

    """

    is_commutative = False

    def __new__(cls, tensor_head, indices, **kw_args):
        is_canon_bp = kw_args.pop('is_canon_bp', False)
        obj = Basic.__new__(cls, tensor_head, Tuple(*indices), **kw_args)
        obj._index_structure = _IndexStructure.from_indices(*indices)
        if tensor_head.rank != len(indices):
            raise ValueError("wrong number of indices")
        obj._indices = indices
        obj._is_canon_bp = is_canon_bp
        obj._index_map = Tensor._build_index_map(indices, obj._index_structure)
        return obj

    @staticmethod
    def _build_index_map(indices, index_structure):
        index_map = {}
        for idx in indices:
            index_map[idx] = (indices.index(idx),)
        return index_map

    @staticmethod
    def _new_with_dummy_replacement(tensor_head, indices, **kw_args):
        index_structure = _IndexStructure.from_indices(*indices)
        indices = index_structure.get_indices()
        return Tensor(tensor_head, indices, **kw_args)

    def _set_new_index_structure(self, im, is_canon_bp=False):
        indices = im.get_indices()
        return self._set_indices(*indices, is_canon_bp=is_canon_bp)

    def _set_indices(self, *indices, **kw_args):
        if len(indices) != self.ext_rank:
            raise ValueError("indices length mismatch")
        return self.func(self.args[0], indices, is_canon_bp=kw_args.pop('is_canon_bp', False))

    def _get_free_indices_set(self):
        return set([i[0] for i in self._index_structure.free])

    def _get_dummy_indices_set(self):
        dummy_pos = set(itertools.chain(*self._index_structure.dum))
        return set(idx for i, idx in enumerate(self.args[1]) if i in dummy_pos)

    def _get_indices_set(self):
        return set(self.args[1].args)

    @property
    def is_canon_bp(self):
        return self._is_canon_bp

    @property
    def indices(self):
        return self._indices

    @property
    def free(self):
        return self._index_structure.free[:]

    @property
    def free_in_args(self):
        return [(ind, pos, 0) for ind, pos in self.free]

    @property
    def dum(self):
        return self._index_structure.dum[:]

    @property
    def dum_in_args(self):
        return [(p1, p2, 0, 0) for p1, p2 in self.dum]

    @property
    def rank(self):
        return len(self.free)

    @property
    def ext_rank(self):
        return self._index_structure._ext_rank

    @property
    def free_args(self):
        return sorted([x[0] for x in self.free])

    def commutes_with(self, other):
        """
        :param other:
        :return:
            0  commute
            1  anticommute
            None  neither commute nor anticommute
        """
        if not isinstance(other, TensExpr):
            return 0
        elif isinstance(other, Tensor):
            return self.component.commutes_with(other.component)
        return NotImplementedError

    def perm2tensor(self, g, is_canon_bp=False):
        """
        Returns the tensor corresponding to the permutation ``g``

        For further details, see the method in ``TIDS`` with the same name.
        """
        return perm2tensor(self, g, is_canon_bp)

    def canon_bp(self):
        if self._is_canon_bp:
            return self
        g, dummies, msym = self._index_structure.indices_canon_args()
        v = components_canon_args([self.component])
        can = canonicalize(g, dummies, msym, *v)
        if can == 0:
            return S.Zero
        tensor = self.perm2tensor(can, True)
        return tensor

    @property
    def index_types(self):
        return list(self.component.index_types)

    @property
    def coeff(self):
        return S.One

    @property
    def nocoeff(self):
        return self

    @property
    def component(self):
        return self.args[0]

    @property
    def components(self):
        return [self.args[0]]

    def split(self):
        return [self]

    def expand(self):
        return self

    def sorted_components(self):
        return self

    def get_indices(self):
        """
        Get a list of indices, corresponding to those of the tensor.
        """
        return self._index_structure.get_indices()

    def get_free_indices(self):
        """
        Get a list of free indices, corresponding to those of the tensor.
        """
        return self._index_structure.get_free_indices()

    def as_base_exp(self):
        return self, S.One

    def substitute_indices(self, *index_tuples):
        return substitute_indices(self, *index_tuples)

    def __call__(self, *indices):
        """Returns tensor with ordered free indices replaced by ``indices``

        Examples
        ========

        >>> from sympy.tensor.tensor import TensorIndexType, tensor_indices, tensorhead
        >>> Lorentz = TensorIndexType('Lorentz', dummy_fmt='L')
        >>> i0,i1,i2,i3,i4 = tensor_indices('i0:5', Lorentz)
        >>> A = tensorhead('A', [Lorentz]*5, [[1]*5])
        >>> t = A(i2, i1, -i2, -i3, i4)
        >>> t
        A(L_0, i1, -L_0, -i3, i4)
        >>> t(i1, i2, i3)
        A(L_0, i1, -L_0, i2, i3)
        """

        free_args = self.free_args
        indices = list(indices)
        if [x.tensor_index_type for x in indices] != [x.tensor_index_type for x in free_args]:
            raise ValueError('incompatible types')
        if indices == free_args:
            return self
        t = self.fun_eval(*list(zip(free_args, indices)))

        # object is rebuilt in order to make sure that all contracted indices
        # get recognized as dummies, but only if there are contracted indices.
        if len(set(i if i.is_up else -i for i in indices)) != len(indices):
            return t.func(*t.args)
        return t

    # TODO: put this into TensExpr?
    def __iter__(self):
        return self.data.flatten().__iter__()

    # TODO: put this into TensExpr?
    def __getitem__(self, item):
        return self.data[item]

    @property
    def data(self):
        return _tensor_data_substitution_dict[self]

    @data.setter
    def data(self, data):
        # TODO: check data compatibility with properties of tensor.
        _tensor_data_substitution_dict[self] = data

    @data.deleter
    def data(self):
        if self in _tensor_data_substitution_dict:
            del _tensor_data_substitution_dict[self]
        if self.metric in _tensor_data_substitution_dict:
            del _tensor_data_substitution_dict[self.metric]

    def __mul__(self, other):
        if isinstance(other, TensAdd):
            return TensAdd(*[self*arg for arg in other.args])
        tmul = TensMul(self, other)
        return tmul

    def __rmul__(self, other):
        return TensMul(other, self)

    def __div__(self, other):
        if isinstance(other, TensExpr):
            raise ValueError('cannot divide by a tensor')
        return TensMul(self, S.One/other, is_canon_bp=self.is_canon_bp)

    def __rdiv__(self, other):
        raise ValueError('cannot divide by a tensor')

    def __add__(self, other):
        return TensAdd(self, other)

    def __radd__(self, other):
        return TensAdd(other, self)

    def __sub__(self, other):
        return TensAdd(self, -other)

    def __rsub__(self, other):
        return TensAdd(other, self)

    __truediv__ = __div__
    __rtruediv__ = __rdiv__

    def __neg__(self):
        return TensMul(S.NegativeOne, self, is_canon_bp=self._is_canon_bp)

    def _print(self):
        indices = [str(ind) for ind in self.indices]
        component = self.component
        if component.rank > 0:
            return ('%s(%s)' % (component.name, ', '.join(indices)))
        else:
            return ('%s' % component.name)

    def equals(self, other):
        if other == 0:
            return self.coeff == 0
        other = sympify(other)
        if not isinstance(other, TensExpr):
            assert not self.components
            return S.One == other

        def _get_compar_comp(self):
            t = self.canon_bp()
            r = (t.coeff, tuple(t.components), \
                    tuple(sorted(t.free)), tuple(sorted(t.dum)))
            return r

        return _get_compar_comp(self) == _get_compar_comp(other)

    def contract_metric(self, g):
        # if metric is not the same, ignore this step:
        if self.component != g:
            return self
        # in case there are free components, do not perform anything:
        if len(self.free) != 0:
            return self

        antisym = g.index_types[0].metric_antisym
        sign = S.One
        typ = g.index_types[0]

        if not antisym:
            # g(i, -i)
            if typ._dim is None:
                raise ValueError('dimension not assigned')
            sign = sign*typ._dim
        else:
            # g(i, -i)
            if typ._dim is None:
                raise ValueError('dimension not assigned')
            sign = sign*typ._dim

            dp0, dp1 = self.dum[0]
            if dp0 < dp1:
                # g(i, -i) = -D with antisymmetric metric
                sign = -sign

        return sign

    def contract_delta(self, metric):
        return self.contract_metric(metric)


@doctest_depends_on(modules=('numpy',))
class TensMul(TensExpr):
    """
    Product of tensors

    Parameters
    ==========

    coeff : SymPy coefficient of the tensor
    args

    Attributes
    ==========

    ``components`` : list of ``TensorHead`` of the component tensors
    ``types`` : list of nonrepeated ``TensorIndexType``
    ``free`` : list of ``(ind, ipos, icomp)``, see Notes
    ``dum`` : list of ``(ipos1, ipos2, icomp1, icomp2)``, see Notes
    ``ext_rank`` : rank of the tensor counting the dummy indices
    ``rank`` : rank of the tensor
    ``coeff`` : SymPy coefficient of the tensor
    ``free_args`` : list of the free indices in sorted order
    ``is_canon_bp`` : ``True`` if the tensor in in canonical form

    Notes
    =====

    ``args[0]``   list of ``TensorHead`` of the component tensors.

    ``args[1]``   list of ``(ind, ipos, icomp)``
    where ``ind`` is a free index, ``ipos`` is the slot position
    of ``ind`` in the ``icomp``-th component tensor.

    ``args[2]`` list of tuples representing dummy indices.
    ``(ipos1, ipos2, icomp1, icomp2)`` indicates that the contravariant
    dummy index is the ``ipos1``-th slot position in the ``icomp1``-th
    component tensor; the corresponding covariant index is
    in the ``ipos2`` slot position in the ``icomp2``-th component tensor.

    """

    def __new__(cls, *args, **kw_args):
        # make sure everything is sympified:
        args = [sympify(arg) for arg in args]

        # flatten:
        args = TensMul._flatten(args)

        is_canon_bp = kw_args.get('is_canon_bp', False)
        args, indices, free, dum = TensMul._tensMul_contract_indices(args)

        index_types = []
        for t in args:
            if not isinstance(t, TensExpr):
                continue
            index_types.extend(t.index_types)
        index_structure = _IndexStructure(free, dum, index_types, indices, canon_bp=is_canon_bp)

        if any([isinstance(arg, TensAdd) for arg in args]):
            add_args = TensAdd._tensAdd_flatten(args)
            return TensAdd(*add_args)
        coeff = reduce(lambda a, b: a*b, [S.One] + [arg for arg in args if not isinstance(arg, TensExpr)])
        args = [arg for arg in args if isinstance(arg, TensExpr)]
        TensMul._rebuild_tensors_list(args, index_structure)

        if coeff != 1:
            args = [coeff] + args
        if len(args) == 1:
            return args[0]

        obj = Basic.__new__(cls, *args)
        obj._index_types = index_types
        obj._index_structure = index_structure
        obj._ext_rank = len(obj._index_structure.free) + 2*len(obj._index_structure.dum)
        obj._coeff = coeff
        obj._is_canon_bp = is_canon_bp
        return obj

    @staticmethod
    def _tensMul_contract_indices(args):
        f_ext_rank = 0
        free = []
        dum = []

        index_up = lambda u: u if u.is_up else -u

        indices = list(itertools.chain(*[get_indices(arg) for arg in args]))

        def standardize_matrix_free_indices(arg):
            type_counter = defaultdict(int)
            indices = arg.get_indices()
            arg = arg._set_indices(*indices)
            return arg

        for arg in args:
            if not isinstance(arg, TensExpr):
                continue

            arg = standardize_matrix_free_indices(arg)

            free_dict1 = dict([(index_up(i), (pos, i)) for i, pos in free])
            free_dict2 = dict([(index_up(i), (pos, i)) for i, pos in arg.free])

            mat_dict1 = dict([(i, pos) for i, pos in free])
            mat_dict2 = dict([(i, pos) for i, pos in arg.free])

            # Get a set containing all indices to contract in upper form:
            indices_to_contract = set(free_dict1.keys()) & set(free_dict2.keys())

            for name in indices_to_contract:
                ipos1, ind1 = free_dict1[name]
                ipos2, ind2 = free_dict2[name]
                ipos2pf = ipos2 + f_ext_rank
                if ind1.is_up == ind2.is_up:
                    raise ValueError('wrong index construction {0}'.format(ind1))
                # Create a new dummy indices pair:
                if ind1.is_up:
                    new_dummy = (ipos1, ipos2pf)
                else:
                    new_dummy = (ipos2pf, ipos1)
                dum.append(new_dummy)

            # Matrix indices check:
            mat_keys1 = set(mat_dict1.keys())
            mat_keys2 = set(mat_dict2.keys())

            mat_types_map1 = defaultdict(set)
            mat_types_map2 = defaultdict(set)

            for (i, pos) in mat_dict1.items():
                mat_types_map1[i.tensor_index_type].add(i)
            for (i, pos) in mat_dict2.items():
                mat_types_map2[i.tensor_index_type].add(i)

            mat_contraction = mat_keys1 & mat_keys2
            mat_skip = set([])
            mat_free = []

            # Contraction of matrix indices is a bit more complicated,
            # because it is governed by more complicated rules:
            for mi in mat_contraction:
                if not mi.is_up:
                    continue

                mat_types_map1[mi.tensor_index_type].discard(mi)
                mat_types_map2[mi.tensor_index_type].discard(mi)

                negmi1 = mat_types_map1[mi.tensor_index_type].pop() if mat_types_map1[mi.tensor_index_type] else None
                negmi2 = mat_types_map2[mi.tensor_index_type].pop() if mat_types_map2[mi.tensor_index_type] else None

                mat_skip.update([mi, negmi1, negmi2])

                ipos1 = mat_dict1[mi]
                ipos2 = mat_dict2[mi]
                ipos2pf = ipos2 + f_ext_rank

                # Case A(m0)*B(m0) ==> A(-D)*B(D):
                if (negmi1 not in mat_keys1) and (negmi2 not in mat_keys2):
                    dum.append((ipos2pf, ipos1))
                # Case A(m0, -m1)*B(m0) ==> A(m0, -D)*B(D):
                elif (negmi1 in mat_keys1) and (negmi2 not in mat_keys2):
                    mpos1 = mat_dict1[negmi1]
                    dum.append((ipos2pf, mpos1))
                    mat_free.append((mi, ipos1))
                    indices[ipos1] = mi
                # Case A(m0)*B(m0, -m1) ==> A(-D)*B(D, m0):
                elif (negmi1 not in mat_keys1) and (negmi2 in mat_keys2):
                    mpos2 = mat_dict2[negmi2]
                    dum.append((ipos2pf, ipos1))
                    mat_free.append((mi, f_ext_rank + mpos2))
                    indices[f_ext_rank + mpos2] = mi
                # Case A(m0, -m1)*B(m0, -m1) ==> A(m0, -D)*B(D, -m1):
                elif (negmi1 in mat_keys1) and (negmi2 in mat_keys2):
                    mpos1 = mat_dict1[negmi1]
                    mpos2 = mat_dict2[negmi2]
                    dum.append((ipos2pf, mpos1))
                    mat_free.append((mi, ipos1))
                    mat_free.append((negmi2, f_ext_rank + mpos2))

            # Update values to the cumulative data structures:
            free = [(ind, i) for ind, i in free if index_up(ind) not in indices_to_contract
                        and ind not in mat_skip]
            free.extend([(ind, i + f_ext_rank) for ind, i in arg.free if index_up(ind) not in indices_to_contract
                        and ind not in mat_skip])
            free.extend(mat_free)
            dum.extend([(i1 + f_ext_rank, i2 + f_ext_rank) for i1, i2 in arg.dum])
            f_ext_rank += arg.ext_rank

        # rename contracted indices:
        indices = _IndexStructure._replace_dummy_names(indices, free, dum)

        # Let's replace these names in the args:
        pos = 0
        newargs = []
        for arg in args:
            if isinstance(arg, TensExpr):
                newargs.append(arg._set_indices(*indices[pos:pos+arg.ext_rank]))
                pos += arg.ext_rank
            else:
                newargs.append(arg)

        return newargs, indices, free, dum

    @staticmethod
    def _get_components_from_args(args):
        """
        Get a list of ``Tensor`` objects having the same ``TIDS`` if multiplied
        by one another.
        """
        components = []
        for arg in args:
            if not isinstance(arg, TensExpr):
                continue
            components.extend(arg.components)
        return components

    @staticmethod
    def _rebuild_tensors_list(args, index_structure):
        indices = index_structure.get_indices()
        #tensors = [None for i in components]  # pre-allocate list
        ind_pos = 0
        for i, arg in enumerate(args):
            if not isinstance(arg, TensExpr):
                continue
            prev_pos = ind_pos
            ind_pos += arg.ext_rank
            args[i] = Tensor(arg.component, indices[prev_pos:ind_pos])

    @staticmethod
    def _flatten(args):
        a = []
        for arg in args:
            if isinstance(arg, TensMul):
                a.extend(arg.args)
            else:
                a.append(arg)
        return a

    # TODO: this method should be private
    # TODO: should this method be renamed _from_components_free_dum ?
    @staticmethod
    def from_data(coeff, components, free, dum, **kw_args):
        return TensMul(coeff, *TensMul._get_tensors_from_components_free_dum(components, free, dum), **kw_args)

    @staticmethod
    def _get_tensors_from_components_free_dum(components, free, dum):
        """
        Get a list of ``Tensor`` objects by distributing ``free`` and ``dum`` indices on the ``components``.
        """
        index_structure = _IndexStructure.from_components_free_dum(components, free, dum)
        indices = index_structure.get_indices()
        tensors = [None for i in components]  # pre-allocate list

        # distribute indices on components to build a list of tensors:
        ind_pos = 0
        for i, component in enumerate(components):
            prev_pos = ind_pos
            ind_pos += component.rank
            tensors[i] = Tensor(component, indices[prev_pos:ind_pos])
        return tensors

    def _get_free_indices_set(self):
        return set([i[0] for i in self.free])

    def _get_dummy_indices_set(self):
        dummy_pos = set(itertools.chain(*self.dum))
        return set(idx for i, idx in enumerate(self._index_structure.get_indices()) if i in dummy_pos)

    def _get_position_offset_for_indices(self):
        arg_offset = [None for i in range(self.ext_rank)]
        counter = 0
        for i, arg in enumerate(self.args):
            if not isinstance(arg, TensExpr):
                continue
            for j in range(arg.ext_rank):
                arg_offset[j + counter] = counter
            counter += arg.ext_rank
        return arg_offset

    @property
    def free_args(self):
        return sorted([x[0] for x in self.free])

    @property
    def components(self):
        return self._get_components_from_args(self.args)

    @property
    def free(self):
        return self._index_structure.free[:]

    @property
    def free_in_args(self):
        arg_offset = self._get_position_offset_for_indices()
        argpos = self._get_indices_to_args_pos()
        return [(ind, pos-arg_offset[pos], argpos[pos]) for (ind, pos) in self.free]

    @property
    def coeff(self):
        return self._coeff

    @property
    def nocoeff(self):
        return self.func(*[t for t in self.args if isinstance(t, TensExpr)])

    @property
    def dum(self):
        return self._index_structure.dum[:]

    @property
    def dum_in_args(self):
        arg_offset = self._get_position_offset_for_indices()
        argpos = self._get_indices_to_args_pos()
        return [(p1-arg_offset[p1], p2-arg_offset[p2], argpos[p1], argpos[p2]) for p1, p2 in self.dum]

    @property
    def rank(self):
        return len(self.free)

    @property
    def ext_rank(self):
        return self._ext_rank

    @property
    def index_types(self):
        return self._index_types[:]

    def equals(self, other):
        if other == 0:
            return self.coeff == 0
        other = sympify(other)
        if not isinstance(other, TensExpr):
            assert not self.components
            return self._coeff == other

        return self.canon_bp() == other.canon_bp()

    def get_indices(self):
        """
        Returns the list of indices of the tensor

        The indices are listed in the order in which they appear in the
        component tensors.
        The dummy indices are given a name which does not collide with
        the names of the free indices.

        Examples
        ========

        >>> from sympy.tensor.tensor import TensorIndexType, tensor_indices, tensorhead
        >>> Lorentz = TensorIndexType('Lorentz', dummy_fmt='L')
        >>> m0, m1, m2 = tensor_indices('m0,m1,m2', Lorentz)
        >>> g = Lorentz.metric
        >>> p, q = tensorhead('p,q', [Lorentz], [[1]])
        >>> t = p(m1)*g(m0,m2)
        >>> t.get_indices()
        [m1, m0, m2]
        >>> t2 = p(m1)*g(-m1, m2)
        >>> t2.get_indices()
        [L_0, -L_0, m2]
        """
        return self._index_structure.get_indices()

    def get_free_indices(self):
        """
        Returns the list of free indices of the tensor

        The indices are listed in the order in which they appear in the
        component tensors.

        Examples
        ========

        >>> from sympy.tensor.tensor import TensorIndexType, tensor_indices, tensorhead
        >>> Lorentz = TensorIndexType('Lorentz', dummy_fmt='L')
        >>> m0, m1, m2 = tensor_indices('m0,m1,m2', Lorentz)
        >>> g = Lorentz.metric
        >>> p, q = tensorhead('p,q', [Lorentz], [[1]])
        >>> t = p(m1)*g(m0,m2)
        >>> t.get_free_indices()
        [m1, m0, m2]
        >>> t2 = p(m1)*g(-m1, m2)
        >>> t2.get_free_indices()
        [m2]
        """
        return self._index_structure.get_free_indices()

    def split(self):
        """
        Returns a list of tensors, whose product is ``self``

        Dummy indices contracted among different tensor components
        become free indices with the same name as the one used to
        represent the dummy indices.

        Examples
        ========

        >>> from sympy.tensor.tensor import TensorIndexType, tensor_indices, tensorhead
        >>> Lorentz = TensorIndexType('Lorentz', dummy_fmt='L')
        >>> a, b, c, d = tensor_indices('a,b,c,d', Lorentz)
        >>> A, B = tensorhead('A,B', [Lorentz]*2, [[1]*2])
        >>> t = A(a,b)*B(-b,c)
        >>> t
        A(a, L_0)*B(-L_0, c)
        >>> t.split()
        [A(a, L_0), B(-L_0, c)]
        """
        if self.args == ():
            return [self]
        splitp = []
        res = 1
        for arg in self.args:
            if isinstance(arg, Tensor):
                splitp.append(res*arg)
                res = 1
            else:
                res *= arg
        return splitp

    def __add__(self, other):
        return TensAdd(self, other)

    def __radd__(self, other):
        return TensAdd(other, self)

    def __sub__(self, other):
        return TensAdd(self, -other)

    def __rsub__(self, other):
        return TensAdd(other, -self)

    def __mul__(self, other):
        """
        Multiply two tensors using Einstein summation convention.

        If the two tensors have an index in common, one contravariant
        and the other covariant, in their product the indices are summed

        Examples
        ========

        >>> from sympy.tensor.tensor import TensorIndexType, tensor_indices, tensorhead
        >>> Lorentz = TensorIndexType('Lorentz', dummy_fmt='L')
        >>> m0, m1, m2 = tensor_indices('m0,m1,m2', Lorentz)
        >>> g = Lorentz.metric
        >>> p, q = tensorhead('p,q', [Lorentz], [[1]])
        >>> t1 = p(m0)
        >>> t2 = q(-m0)
        >>> t1*t2
        p(L_0)*q(-L_0)
        """
        other = sympify(other)
        if not isinstance(other, TensExpr):
            return TensMul(*(self.args + (other,)), is_canon_bp=self._is_canon_bp)
        if isinstance(other, TensAdd):
            return TensAdd(*[self*x for x in other.args])
        if isinstance(other, TensMul):
            return TensMul(*(self.args + other.args))
        return TensMul(*(self.args + (other,)))

    def __rmul__(self, other):
        other = sympify(other)
        return TensMul(*((other,)+self.args), is_canon_bp=self._is_canon_bp)

    def __div__(self, other):
        other = sympify(other)
        if isinstance(other, TensExpr):
            raise ValueError('cannot divide by a tensor')
        return TensMul(*(self.args + (S.One/other,)), is_canon_bp=self._is_canon_bp)

    def __rdiv__(self, other):
        raise ValueError('cannot divide by a tensor')

    def __getitem__(self, item):
        return self.data[item]

    __truediv__ = __div__
    __truerdiv__ = __rdiv__

    def _sort_args_for_sorted_components(self):
        """
        Returns the ``args`` sorted according to the components commutation
        properties.

        The sorting is done taking into account the commutation group
        of the component tensors.
        """
        cv = [arg for arg in self.args if isinstance(arg, TensExpr)]
        sign = 1
        n = len(cv) - 1
        for i in range(n):
            for j in range(n, i, -1):
                c = cv[j-1].commutes_with(cv[j])
                # if `c` is `None`, it does neither commute nor anticommute, skip:
                if c not in [0, 1]:
                    continue
                if (cv[j-1].component.types, cv[j-1].component.name) > \
                        (cv[j].component.types, cv[j].component.name):
                    cv[j-1], cv[j] = cv[j], cv[j-1]
                    # if `c` is 1, the anticommute, so change sign:
                    if c:
                        sign = -sign

        coeff = sign * self.coeff
        if coeff != 1:
            return [coeff] + cv
        return cv

    def sorted_components(self):
        """
        Returns a tensor product with sorted components.
        """
        return TensMul(*self._sort_args_for_sorted_components())

    def perm2tensor(self, g, is_canon_bp=False):
        """
        Returns the tensor corresponding to the permutation ``g``

        For further details, see the method in ``TIDS`` with the same name.
        """
        return perm2tensor(self, g, is_canon_bp=is_canon_bp)

    def canon_bp(self):
        """
        Canonicalize using the Butler-Portugal algorithm for canonicalization
        under monoterm symmetries.

        Examples
        ========

        >>> from sympy.tensor.tensor import TensorIndexType, tensor_indices, tensorhead
        >>> Lorentz = TensorIndexType('Lorentz', dummy_fmt='L')
        >>> m0, m1, m2 = tensor_indices('m0,m1,m2', Lorentz)
        >>> A = tensorhead('A', [Lorentz]*2, [[2]])
        >>> t = A(m0,-m1)*A(m1,-m0)
        >>> t.canon_bp()
        -A(L_0, L_1)*A(-L_0, -L_1)
        >>> t = A(m0,-m1)*A(m1,-m2)*A(m2,-m0)
        >>> t.canon_bp()
        0
        """
        if self._is_canon_bp:
            return self
        if not self.components:
            return self
        t = self.sorted_components()
        g, dummies, msym = t._index_structure.indices_canon_args()
        v = components_canon_args(t.components)
        can = canonicalize(g, dummies, msym, *v)
        if can == 0:
            return S.Zero
        tmul = t.perm2tensor(can, True)
        return tmul

    def contract_delta(self, delta):
        t = self.contract_metric(delta)
        return t

    def _get_indices_to_args_pos(self):
        """
        Get a dict mapping the index position to TensMul's argument number.
        """
        pos_map = dict()
        pos_counter = 0
        for arg_i, arg in enumerate(self.args):
            if not isinstance(arg, TensExpr):
                continue
            assert isinstance(arg, Tensor)
            for i in range(arg.ext_rank):
                pos_map[pos_counter] = arg_i
                pos_counter += 1
        return pos_map

    def contract_metric(self, g):
        """
        Raise or lower indices with the metric ``g``

        Parameters
        ==========

        g : metric

        Notes
        =====

        see the ``TensorIndexType`` docstring for the contraction conventions

        Examples
        ========

        >>> from sympy.tensor.tensor import TensorIndexType, tensor_indices, tensorhead
        >>> Lorentz = TensorIndexType('Lorentz', dummy_fmt='L')
        >>> m0, m1, m2 = tensor_indices('m0,m1,m2', Lorentz)
        >>> g = Lorentz.metric
        >>> p, q = tensorhead('p,q', [Lorentz], [[1]])
        >>> t = p(m0)*q(m1)*g(-m0, -m1)
        >>> t.canon_bp()
        metric(L_0, L_1)*p(-L_0)*q(-L_1)
        >>> t.contract_metric(g).canon_bp()
        p(L_0)*q(-L_0)
        """
        pos_map = self._get_indices_to_args_pos()
        args = list(self.args)

        antisym = g.index_types[0].metric_antisym

        # list of positions of the metric ``g`` inside ``args``
        gpos = [i for i, x in enumerate(self.args) if isinstance(x, Tensor) and x.component == g]
        if not gpos:
            return self

        # Sign is either 1 or -1, to correct the sign after metric contraction
        # (for spinor indices).
        sign = 1
        dum = self.dum[:]
        free = self.free[:]
        elim = set()
        for gposx in gpos:
            if gposx in elim:
                continue
            free1 = [x for x in free if pos_map[x[1]] == gposx]
            dum1 = [x for x in dum if pos_map[x[0]] == gposx or pos_map[x[1]] == gposx]
            if not dum1:
                continue
            elim.add(gposx)
            # subs with the multiplication neutral element, that is, remove it:
            args[gposx] = 1
            if len(dum1) == 2:
                if not antisym:
                    dum10, dum11 = dum1
                    if pos_map[dum10[1]] == gposx:
                        # the index with pos p0 contravariant
                        p0 = dum10[0]
                    else:
                        # the index with pos p0 is covariant
                        p0 = dum10[1]
                    if pos_map[dum11[1]] == gposx:
                        # the index with pos p1 is contravariant
                        p1 = dum11[0]
                    else:
                        # the index with pos p1 is covariant
                        p1 = dum11[1]

                    dum.append((p0, p1))
                else:
                    dum10, dum11 = dum1
                    # change the sign to bring the indices of the metric to contravariant
                    # form; change the sign if dum10 has the metric index in position 0
                    if pos_map[dum10[1]] == gposx:
                        # the index with pos p0 is contravariant
                        p0 = dum10[0]
                        if dum10[1] == 1:
                            sign = -sign
                    else:
                        # the index with pos p0 is covariant
                        p0 = dum10[1]
                        if dum10[0] == 0:
                            sign = -sign
                    if pos_map[dum11[1]] == gposx:
                        # the index with pos p1 is contravariant
                        p1 = dum11[0]
                        sign = -sign
                    else:
                        # the index with pos p1 is covariant
                        p1 = dum11[1]

                    dum.append((p0, p1))

            elif len(dum1) == 1:
                if not antisym:
                    dp0, dp1 = dum1[0]
                    if pos_map[dp0] == pos_map[dp1]:
                        # g(i, -i)
                        typ = g.index_types[0]
                        if typ._dim is None:
                            raise ValueError('dimension not assigned')
                        sign = sign*typ._dim

                    else:
                        # g(i0, i1)*p(-i1)
                        if pos_map[dp0] == gposx:
                            p1 = dp1
                        else:
                            p1 = dp0

                        ind, p = free1[0]
                        free.append((ind, p1))
                else:
                    dp0, dp1 = dum1[0]
                    if pos_map[dp0] == pos_map[dp1]:
                        # g(i, -i)
                        typ = g.index_types[0]
                        if typ._dim is None:
                            raise ValueError('dimension not assigned')
                        sign = sign*typ._dim

                        if dp0 < dp1:
                            # g(i, -i) = -D with antisymmetric metric
                            sign = -sign
                    else:
                        # g(i0, i1)*p(-i1)
                        if pos_map[dp0] == gposx:
                            p1 = dp1
                            if dp0 == 0:
                                sign = -sign
                        else:
                            p1 = dp0
                        ind, p = free1[0]
                        free.append((ind, p1))
            dum = [x for x in dum if x not in dum1]
            free = [x for x in free if x not in free1]

        # shift positions:
        shift = 0
        shifts = [0]*len(args)
        for i in range(len(args)):
            if i in elim:
                shift += 2
                continue
            shifts[i] = shift
        free = [(ind, p - shifts[pos_map[p]]) for (ind, p) in free if pos_map[p] not in elim]
        dum = [(p0 - shifts[pos_map[p0]], p1 - shifts[pos_map[p1]]) for i, (p0, p1) in enumerate(dum) if pos_map[p0] not in elim and pos_map[p1] not in elim]

        res = sign*TensMul(*args)
        if not isinstance(res, TensExpr):
            return res
        im = _IndexStructure.from_components_free_dum(res.components, free, dum)
        return res._set_new_index_structure(im)

    def _set_new_index_structure(self, im, is_canon_bp=False):
        indices = im.get_indices()
        return self._set_indices(*indices, is_canon_bp=is_canon_bp)

    def _set_indices(self, *indices, **kw_args):
        if len(indices) != self.ext_rank:
            raise ValueError("indices length mismatch")
        args = list(self.args)[:]
        pos = 0
        is_canon_bp = kw_args.pop('is_canon_bp', False)
        for i, arg in enumerate(args):
            if not isinstance(arg, TensExpr):
                continue
            assert isinstance(arg, Tensor)
            ext_rank = arg.ext_rank
            args[i] = arg._set_indices(*indices[pos:pos+ext_rank])
            pos += ext_rank
        return TensMul(*args, is_canon_bp=is_canon_bp)

    @staticmethod
    def _index_replacement_for_contract_metric(args, free, dum):
        for arg in args:
            if not isinstance(arg, TensExpr):
                continue
            assert isinstance(arg, Tensor)
        pass

    def substitute_indices(self, *index_tuples):
        return substitute_indices(self, *index_tuples)

    def __call__(self, *indices):
        """Returns tensor product with ordered free indices replaced by ``indices``

        Examples
        ========

        >>> from sympy import Symbol
        >>> from sympy.tensor.tensor import TensorIndexType, tensor_indices, tensorhead
        >>> D = Symbol('D')
        >>> Lorentz = TensorIndexType('Lorentz', dim=D, dummy_fmt='L')
        >>> i0,i1,i2,i3,i4 = tensor_indices('i0:5', Lorentz)
        >>> g = Lorentz.metric
        >>> p, q = tensorhead('p,q', [Lorentz], [[1]])
        >>> t = p(i0)*q(i1)*q(-i1)
        >>> t(i1)
        p(i1)*q(L_0)*q(-L_0)
        """
        free_args = self.free_args
        indices = list(indices)
        if [x.tensor_index_type for x in indices] != [x.tensor_index_type for x in free_args]:
            raise ValueError('incompatible types')
        if indices == free_args:
            return self
        t = self.fun_eval(*list(zip(free_args, indices)))

        # object is rebuilt in order to make sure that all contracted indices
        # get recognized as dummies, but only if there are contracted indices.
        if len(set(i if i.is_up else -i for i in indices)) != len(indices):
            return t.func(*t.args)
        return t

    def _print(self):
        args = self.args
        get_str = lambda arg: str(arg) if arg.is_Atom or isinstance(arg, TensExpr) else ("(%s)" % str(arg))

        if not args:
            # no arguments is equivalent to "1", i.e. TensMul().
            # If tensors are constructed correctly, this should never occur.
            return "1"
        if self.coeff == S.NegativeOne:
            # expressions like "-A(a)"
            return "-"+"*".join([get_str(arg) for arg in args[1:]])

        # prints expressions like "A(a)", "3*A(a)", "(1+x)*A(a)"
        return "*".join([get_str(arg) for arg in self.args])

    @property
    def data(self):
        dat = _tensor_data_substitution_dict[self]
        return dat

    @data.setter
    def data(self, data):
        raise ValueError("Not possible to set component data to a tensor expression")

    @data.deleter
    def data(self):
        raise ValueError("Not possible to delete component data to a tensor expression")

    def __iter__(self):
        if self.data is None:
            raise ValueError("No iteration on abstract tensors")
        return (self.data.flatten()).__iter__()


def canon_bp(p):
    """
    Butler-Portugal canonicalization
    """
    if isinstance(p, TensExpr):
        return p.canon_bp()
    return p

def tensor_mul(*a):
    """
    product of tensors
    """
    if not a:
        return TensMul.from_data(S.One, [], [], [])
    t = a[0]
    for tx in a[1:]:
        t = t*tx
    return t


def riemann_cyclic_replace(t_r):
    """
    replace Riemann tensor with an equivalent expression

    ``R(m,n,p,q) -> 2/3*R(m,n,p,q) - 1/3*R(m,q,n,p) + 1/3*R(m,p,n,q)``

    """
    free = sorted(t_r.free, key=lambda x: x[1])
    m, n, p, q = [x[0] for x in free]
    t0 = S(2)/3*t_r
    t1 = - S(1)/3*t_r.substitute_indices((m,m),(n,q),(p,n),(q,p))
    t2 = S(1)/3*t_r.substitute_indices((m,m),(n,p),(p,n),(q,q))
    t3 = t0 + t1 + t2
    return t3

def riemann_cyclic(t2):
    """
    replace each Riemann tensor with an equivalent expression
    satisfying the cyclic identity.

    This trick is discussed in the reference guide to Cadabra.

    Examples
    ========

    >>> from sympy.tensor.tensor import TensorIndexType, tensor_indices, tensorhead, riemann_cyclic
    >>> Lorentz = TensorIndexType('Lorentz', dummy_fmt='L')
    >>> i, j, k, l = tensor_indices('i,j,k,l', Lorentz)
    >>> R = tensorhead('R', [Lorentz]*4, [[2, 2]])
    >>> t = R(i,j,k,l)*(R(-i,-j,-k,-l) - 2*R(-i,-k,-j,-l))
    >>> riemann_cyclic(t)
    0
    """
    if isinstance(t2, (TensMul, Tensor)):
        args = [t2]
    else:
        args = t2.args
    a1 = [x.split() for x in args]
    a2 = [[riemann_cyclic_replace(tx) for tx in y] for y in a1]
    a3 = [tensor_mul(*v) for v in a2]
    t3 = TensAdd(*a3)
    if not t3:
        return t3
    else:
        return canon_bp(t3)


def get_lines(ex, index_type):
    """
    returns ``(lines, traces, rest)`` for an index type,
    where ``lines`` is the list of list of positions of a matrix line,
    ``traces`` is the list of list of traced matrix lines,
    ``rest`` is the rest of the elements ot the tensor.
    """
    def _join_lines(a):
        i = 0
        while i < len(a):
            x = a[i]
            xend = x[-1]
            xstart = x[0]
            hit = True
            while hit:
                hit = False
                for j in range(i + 1, len(a)):
                    if j >= len(a):
                        break
                    if a[j][0] == xend:
                        hit = True
                        x.extend(a[j][1:])
                        xend = x[-1]
                        a.pop(j)
                        continue
                    if a[j][0] == xstart:
                        hit = True
                        a[i] = reversed(a[j][1:]) + x
                        x = a[i]
                        xstart = a[i][0]
                        a.pop(j)
                        continue
                    if a[j][-1] == xend:
                        hit = True
                        x.extend(reversed(a[j][:-1]))
                        xend = x[-1]
                        a.pop(j)
                        continue
                    if a[j][-1] == xstart:
                        hit = True
                        a[i] = a[j][:-1] + x
                        x = a[i]
                        xstart = x[0]
                        a.pop(j)
                        continue
            i += 1
        return a

    arguments = ex.args
    dt = {}
    for c in ex.args:
        if not isinstance(c, TensExpr):
            continue
        if c in dt:
            continue
        index_types = c.index_types
        a = []
        for i in range(len(index_types)):
            if index_types[i] is index_type:
                a.append(i)
        if len(a) > 2:
            raise ValueError('at most two indices of type %s allowed' % index_type)
        if len(a) == 2:
            dt[c] = a
    #dum = ex.dum
    lines = []
    traces = []
    traces1 = []
    #indices_to_args_pos = ex._get_indices_to_args_pos()
    # TODO: add a dum_to_components_map ?
    for p0, p1, c0, c1 in ex.dum_in_args:
        if arguments[c0] not in dt:
            continue
        if c0 == c1:
            traces.append([c0])
            continue
        ta0 = dt[arguments[c0]]
        ta1 = dt[arguments[c1]]
        if p0 not in ta0:
            continue
        if ta0.index(p0) == ta1.index(p1):
            # case gamma(i,s0,-s1) in c0, gamma(j,-s0,s2) in c1;
            # to deal with this case one could add to the position
            # a flag for transposition;
            # one could write [(c0, False), (c1, True)]
            raise NotImplementedError
        # if p0 == ta0[1] then G in pos c0 is mult on the right by G in c1
        # if p0 == ta0[0] then G in pos c1 is mult on the right by G in c0
        ta0 = dt[arguments[c0]]
        b0, b1 = (c0, c1) if p0 == ta0[1]  else (c1, c0)
        lines1 = lines[:]
        for line in lines:
            if line[-1] == b0:
                if line[0] == b1:
                    n = line.index(min(line))
                    traces1.append(line)
                    traces.append(line[n:] + line[:n])
                else:
                    line.append(b1)
                break
            elif line[0] == b1:
                line.insert(0, b0)
                break
        else:
            lines1.append([b0, b1])

        lines = [x for x in lines1 if x not in traces1]
        lines = _join_lines(lines)
    rest = []
    for line in lines:
        for y in line:
            rest.append(y)
    for line in traces:
        for y in line:
            rest.append(y)
    rest = [x for x in range(len(arguments)) if x not in rest]

    return lines, traces, rest


def get_free_indices(t):
    if not isinstance(t, TensExpr):
        return ()
    return t.get_free_indices()


def get_indices(t):
    if not isinstance(t, TensExpr):
        return ()
    return t.get_indices()


def get_index_structure(t):
    if isinstance(t, TensExpr):
        return t._index_structure
    return _IndexStructure([], [], [], [])


def get_coeff(t):
    if isinstance(t, Tensor):
        return S.One
    if isinstance(t, TensMul):
        return t.coeff
    if isinstance(t, TensExpr):
        raise ValueError("no coefficient associated to this tensor expression")
    return t

def contract_metric(t, g):
    if isinstance(t, TensExpr):
        return t.contract_metric(g)
    return t


def perm2tensor(t, g, is_canon_bp=False):
    """
    Returns the tensor corresponding to the permutation ``g``

    For further details, see the method in ``TIDS`` with the same name.
    """
    if not isinstance(t, TensExpr):
        return t
    elif isinstance(t, (Tensor, TensMul)):
        nim = get_index_structure(t).perm2tensor(g, is_canon_bp=is_canon_bp)
        res = t._set_new_index_structure(nim, is_canon_bp=is_canon_bp)
        if g[-1] != len(g) - 1:
            return -res

        return res
    raise NotImplementedError()


def substitute_indices(t, *index_tuples):
    """
    Return a tensor with free indices substituted according to ``index_tuples``

    ``index_types`` list of tuples ``(old_index, new_index)``

    Note: this method will neither raise or lower the indices, it will just replace their symbol.

    Examples
    ========

    >>> from sympy.tensor.tensor import TensorIndexType, tensor_indices, tensorhead
    >>> Lorentz = TensorIndexType('Lorentz', dummy_fmt='L')
    >>> i, j, k, l = tensor_indices('i,j,k,l', Lorentz)
    >>> A, B = tensorhead('A,B', [Lorentz]*2, [[1]*2])
    >>> t = A(i, k)*B(-k, -j); t
    A(i, L_0)*B(-L_0, -j)
    >>> t.substitute_indices((i,j), (j, k))
    A(j, L_0)*B(-L_0, -k)
    """
    if not isinstance(t, TensExpr):
        return t
    free = t.free
    free1 = []
    for j, ipos in free:
        for i, v in index_tuples:
            if i._name == j._name and i.tensor_index_type == j.tensor_index_type:
                if i._is_up == j._is_up:
                    free1.append((v, ipos))
                else:
                    free1.append((-v, ipos))
                break
        else:
            free1.append((j, ipos))

    t = TensMul.from_data(t.coeff, t.components, free1, t.dum)
    return t<|MERGE_RESOLUTION|>--- conflicted
+++ resolved
@@ -680,7 +680,6 @@
         return tids, sign
 
 
-<<<<<<< HEAD
 class _IndexStructure(CantSympify):
     """
     This class handles the indices (free and dummy ones). It contains the
@@ -984,8 +983,6 @@
     return v
 
 
-=======
->>>>>>> 1635382c
 class _TensorDataLazyEvaluator(CantSympify):
     """
     EXPERIMENTAL: do not rely on this class, it may change without deprecation
@@ -1085,60 +1082,25 @@
                 raise ValueError("Mixing tensors with associated components "\
                                  "data with tensors without components data")
 
-            numpy = import_module("numpy")
+            #numpy = import_module("numpy")
+            from .array import permutedims
             for data, free_args in zip(data_list, free_args_list):
                 if len(free_args) < 2:
                     sumvar += data
                 else:
                     free_args_pos = {y: x for x, y in enumerate(free_args)}
                     axes = [free_args_pos[arg] for arg in key.free_args]
-                    sumvar += numpy.transpose(data, axes)
+                    #sumvar += numpy.transpose(data.tolist(), axes)
+                    sumvar += permutedims(data, axes)
             return sumvar
 
         return None
 
     def data_contract_dum(self, ndarray_list, dum, ext_rank):
-        numpy = import_module("numpy")
-        # create a list marking the dummy index connection:
-        dum_pos = {} #list(range(ext_rank))
-        for i in dum:
-            dum_pos[i[0]] = i[1]
-            dum_pos[i[1]] = i[0]
-
-        def product_arrays(arr1, arr2):
-            current_pos = arr1.ndim + arr2.ndim
-            # axes to contract:
-            axes1 = []
-            axes2 = []
-            for i, p in dum_pos.items():
-                if i >= current_pos:
-                    # do not examine future contractions:
-                    break
-
-                # if p < current_pos, there is a dummy pair to contract.
-                # if p > i, it has already been included.
-                if p > i and p < current_pos:
-                    #dum_pos.pop(i - len(axes1))
-                    #dum_pos.pop(p - len(axes1) - 1)
-                    axes1.append(i)
-                    axes2.append(p - arr1.ndim)
-
-            #for i in reversed(axes1):
-                #dum_pos.pop(i)
-                #del dum_pos[i]
-            #for i in reversed(axes2):
-                #dum_pos.pop(i - arr1.ndim)
-
-            return numpy.tensordot(
-                arr1,
-                arr2,
-                (axes1, axes2)
-            )
-
-        prodarr = reduce(lambda x, y: numpy.tensordot(x, y, 0), ndarray_list)
-        p2 = numpy.tensordot(prodarr, numpy.array(1), axes=tuple(zip(*dum)))
-        return p2
-        return reduce(product_arrays, ndarray_list)
+        from .array import tensorproduct, tensorcontraction, Array
+        arrays = list(map(Array, ndarray_list))
+        prodarr = tensorproduct(*arrays)
+        return tensorcontraction(prodarr, *dum)
 
     def data_tensorhead_from_tensmul(self, data, tensmul, tensorhead):
         """
@@ -2936,9 +2898,8 @@
         # flatten TensAdd, coerce terms which are not tensors to tensors
 
         if not all(isinstance(x, TensExpr) for x in args):
-            args_expanded = []
+            args1 = []
             for x in args:
-<<<<<<< HEAD
                 if isinstance(x, TensExpr):
                     if isinstance(x, TensAdd):
                         args1.extend(list(x.args))
@@ -2948,21 +2909,7 @@
             args2 = [x for x in args if not isinstance(x, TensExpr)]
             t1 = TensMul.from_data(Add(*args2), [], [], [])
             args = [t1] + args1
-=======
-                if isinstance(x, TensAdd):
-                    args_expanded.extend(list(x.args))
-                else:
-                    args_expanded.append(x)
-            args_tensor = []
-            args_scalar = []
-            for x in args_expanded:
-                if isinstance(x, TensExpr) and x.coeff:
-                    args_tensor.append(x)
-                if not isinstance(x, TensExpr):
-                    args_scalar.append(x)
-            t1 = TensMul.from_data(Add(*args_scalar), [], [], [])
-            args = [t1] + args_tensor
->>>>>>> 1635382c
+
         a = []
         for x in args:
             if isinstance(x, TensAdd):
@@ -2976,13 +2923,8 @@
     @staticmethod
     def _tensAdd_check(args):
         # check that all addends have the same free indices
-<<<<<<< HEAD
         indices0 = set([x[0] for x in get_index_structure(args[0]).free])
         list_indices = [set([y[0] for y in get_index_structure(x).free]) for x in args[1:]]
-=======
-        indices0 = {x[0] for x in get_tids(args[0]).free}
-        list_indices = [{y[0] for y in get_tids(x).free} for x in args[1:]]
->>>>>>> 1635382c
         if not all(x == indices0 for x in list_indices):
             raise ValueError('all tensors must have the same indices')
 
