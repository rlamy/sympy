from sympy import SYMPY_DEBUG

from sympy.core import Basic, S, C, Add, Mul, Pow, Rational, Integer, \
        Derivative, Wild, Symbol, sympify, expand, expand_mul, expand_func, \
        Function, Equality, Dummy

from sympy.core.numbers import igcd

from sympy.utilities import all, any, flatten
from sympy.functions import gamma, exp, sqrt, log

from sympy.simplify.cse_main import cse

<<<<<<< HEAD
from sympy.polys import Poly, together, reduced, cancel, factor, ComputationFailed

=======
from sympy.polys import (Poly, reduced, cancel, factor,
    GeneratorsNeeded, terms_gcd)
>>>>>>> a809b99e
import sympy.mpmath as mpmath

def fraction(expr, exact=False):
    """Returns a pair with expression's numerator and denominator.
       If the given expression is not a fraction then this function
       will return the tuple (expr, 1).

       This function will not make any attempt to simplify nested
       fractions or to do any term rewriting at all.

       If only one of the numerator/denominator pair is needed then
       use numer(expr) or denom(expr) functions respectively.

       >>> from sympy import fraction, Rational, Symbol
       >>> from sympy.abc import x, y

       >>> fraction(x/y)
       (x, y)
       >>> fraction(x)
       (x, 1)

       >>> fraction(1/y**2)
       (1, y**2)

       >>> fraction(x*y/2)
       (x*y, 2)
       >>> fraction(Rational(1, 2))
       (1, 2)

       This function will also work fine with assumptions:

       >>> k = Symbol('k', negative=True)
       >>> fraction(x * y**k)
       (x, y**(-k))

       If we know nothing about sign of some exponent and 'exact'
       flag is unset, then structure this exponent's structure will
       be analyzed and pretty fraction will be returned:

       >>> from sympy import exp
       >>> fraction(2*x**(-y))
       (2, x**y)

       >>> fraction(exp(-x))
       (1, exp(x))

       >>> fraction(exp(-x), exact=True)
       (exp(-x), 1)

    """
    expr = sympify(expr)

    numer, denom = [], []

    for term in Mul.make_args(expr):
        if term.is_Pow or term.func is exp:
            b, ex = term.as_base_exp()
            if ex.is_negative:
                if ex is S.NegativeOne:
                    denom.append(b)
                else:
                    denom.append(Pow(b, -ex))
            elif not exact and ex.is_Mul:
                n, d = term.as_numer_denom()
                numer.append(n)
                denom.append(d)
            else:
                numer.append(term)
        elif term.is_Rational:
            n, d = term.as_numer_denom()
            numer.append(n)
            denom.append(d)
        else:
            numer.append(term)

    return Mul(*numer), Mul(*denom)

def numer(expr):
    return fraction(expr)[0]

def denom(expr):
    return fraction(expr)[1]

def fraction_expand(expr):
    a, b = fraction(expr)
    return a.expand() / b.expand()

def numer_expand(expr):
    a, b = fraction(expr)
    return a.expand() / b

def denom_expand(expr):
    a, b = fraction(expr)
    return a / b.expand()

def separate(expr, deep=False):
    """Rewrite or separate a power of product to a product of powers
       but without any expanding, i.e., rewriting products to summations.

       >>> from sympy.abc import x, y, z
       >>> from sympy import separate, sin, cos, exp

       >>> separate((x*y)**2)
       x**2*y**2

       >>> separate((x*(y*z)**3)**2)
       x**2*y**6*z**6

       >>> separate((x*sin(x))**y + (x*cos(x))**y)
       x**y*cos(x)**y + x**y*sin(x)**y

       >>> separate((exp(x)*exp(y))**x)
       exp(x**2)*exp(x*y)

       >>> separate((sin(x)*cos(x))**y)
       cos(x)**y*sin(x)**y

       Notice that summations are left untouched. If this is not the
       requested behavior, apply 'expand' to input expression before:

       >>> separate(((x+y)*z)**2)
       z**2*(x + y)**2

       >>> separate((x*y)**(1+z))
       x**(1 + z)*y**(1 + z)

    """
    expr = sympify(expr)

    if expr.is_Pow:
        terms, expo = [], separate(expr.exp, deep)

        if expr.base.is_Mul:
            t = [separate(C.Pow(t,expo), deep) for t in expr.base.args]
            return Mul(*t)
        elif expr.base.func is C.exp:
            if deep == True:
                return C.exp(separate(expr.base[0], deep)*expo)
            else:
                return C.exp(expr.base[0]*expo)
        else:
            return C.Pow(separate(expr.base, deep), expo)
    elif expr.is_Add or expr.is_Mul:
        return type(expr)(*[separate(t, deep) for t in expr.args])
    elif expr.is_Function and deep:
        return expr.func(*[separate(t) for t in expr.args])
    else:
        return expr

<<<<<<< HEAD
=======

def together(expr, deep=False):
    """Combine together and denest rational functions into a single
       fraction. By default the resulting expression is simplified
       to reduce the total order of both numerator and denominator
       and minimize the number of terms.

       Denesting is done recursively on the fractions level. However this
       function will not attempt to rewrite the interior of composite
       objects, like functions, unless 'deep' is True.

       By definition, 'together' is a complement to 'apart', so
       apart(together(expr)) should return expr unchanged.

       >>> from sympy.abc import x, y, z
       >>> from sympy import together

       You can work with sums of fractions easily. The algorithm
       used here will, in an iterative style, collect numerators
       and denominator of all expressions involved and perform
       needed simplifications:

       >>> together(1/x + 1/y)
       (x + y)/(x*y)

       >>> together(1/x + 1/y + 1/z)
       (x*y + x*z + y*z)/(x*y*z)

       >>> together(1/(x*y) + 1/y**2)
       (x + y)/(x*y**2)

       Or you can just denest multi-level fractional expressions:

       >>> together(1/(1 + 1/x))
       x/(1 + x)

       together() can also work perfectly well with symbolic powers and/or
       exponential functions:

       >>> together(1/x**y + 1/x**(y-1))
       x**(-y)*(1 + x)

       #>>> together(1/x**(2*y) + 1/x**(y-z))
       #x**(-2*y)*(1 + x**(y + z))

       #>>> together(1/exp(x) + 1/(x*exp(x)))
       #(1+x)/(x*exp(x))

       #>>> together(1/exp(2*x) + 1/(x*exp(3*x)))
       #(1+exp(x)*x)/(x*exp(3*x))

    """

    def _together(expr):

        if expr.is_Add:
            items, coeffs, basis = [], [], {}

            for elem in expr.args:
                numer, q = fraction(_together(elem))

                denom = {}

                for term in Mul.make_args(q.expand()) or [S.One]:
                    expo = S.One
                    coeff = S.One

                    if term.is_Pow:
                        b, e = term.as_base_exp()
                        if e.is_Rational:
                            term, expo = b, e
                        elif e.is_Mul:
                            coeff, t = e.as_coeff_mul()
                            if coeff.is_Rational:
                                term, expo = Pow(b, e._new_rawargs(*t)), coeff
                        coeff = S.One
                    elif term.func is C.exp:
                        arg = term.args[0]
                        if arg.is_Rational:
                            term, expo = S.Exp1, arg
                        elif arg.is_Mul:
                            coeff, t = arg.as_coeff_mul()
                            if coeff.is_Rational:
                                term, expo = C.exp(arg._new_rawargs(*t)), coeff
                        coeff = S.One
                    elif term.is_Rational:
                        coeff = Integer(term.q)
                        term = Integer(term.p)

                    if term in denom:
                        denom[term] += expo
                    else:
                        denom[term] = expo

                    if term in basis:
                        total, maxi = basis[term]

                        n_total = total + expo
                        n_maxi = max(maxi, expo)

                        basis[term] = (n_total, n_maxi)
                    else:
                        basis[term] = (expo, expo)

                    coeffs.append(coeff)
                items.append((numer, denom))

            numerator, denominator = [], []

            for (term, (total, maxi)) in basis.iteritems():
                basis[term] = (total, total-maxi)

                if term.func is C.exp:
                    denominator.append(C.exp(maxi*term.args[0]))
                else:
                    if maxi is S.One:
                        denominator.append(term)
                    else:
                        denominator.append(Pow(term, maxi))

            if coeffs and all([c.is_integer for c in coeffs]):
                gcds = lambda x, y: igcd(int(x), int(y))
                common = Rational(reduce(gcds, coeffs))
            else:
                common = S.One

            product = Mul(*coeffs) / common

            for ((numer, denom), coeff) in zip(items, coeffs):

                expr, coeff = [], product / (coeff*common)

                for term in basis.iterkeys():
                    total, sub = basis[term]

                    if term in denom:
                        expo = total-denom[term]-sub
                    else:
                        expo = total-sub

                    if term.func is C.exp:
                        expr.append(C.exp(expo*term.args[0]))
                    else:
                        if expo is S.One:
                            expr.append(term)
                        else:
                            expr.append(Pow(term, expo))

                numerator.append(coeff*Mul(*([numer] + expr)))

            return Add(*numerator)/(product*Mul(*denominator))
        elif expr.is_Mul or expr.is_Pow:
            return type(expr)(*[_together(t) for t in expr.args])
        elif expr.is_Function and deep:
            return expr.func(*[_together(t) for t in expr.args])
        else:
            return expr

    return powsimp(_together(separate(expr)), deep=True, combine='exp')

#apart -> partial fractions decomposition (will be here :)

>>>>>>> a809b99e
def collect(expr, syms, evaluate=True, exact=False):
    """
        Collect additive terms with respect to a list of symbols up
        to powers with rational exponents. By the term symbol here
        are meant arbitrary expressions, which can contain powers,
        products, sums etc. In other words symbol is a pattern
        which will be searched for in the expression's terms.

        This function will not apply any redundant expanding to the
        input expression, so user is assumed to enter expression in
        final form. This makes 'collect' more predictable as there
        is no magic behind the scenes. However it is important to
        note, that powers of products are converted to products of
        powers using 'separate' function.

        There are two possible types of output. First, if 'evaluate'
        flag is set, this function will return a single expression
        or else it will return a dictionary with separated symbols
        up to rational powers as keys and collected sub-expressions
        as values respectively.

        >>> from sympy import collect, sympify, Wild
        >>> from sympy.abc import a, b, c, x, y, z

        This function can collect symbolic coefficients in polynomial
        or rational expressions. It will manage to find all integer or
        rational powers of collection variable:

        >>> collect(a*x**2 + b*x**2 + a*x - b*x + c, x)
        c + x*(a - b) + x**2*(a + b)

        The same result can be achieved in dictionary form:

        >>> d = collect(a*x**2 + b*x**2 + a*x - b*x + c, x, evaluate=False)
        >>> d[x**2]
        a + b
        >>> d[x]
        a - b
        >>> d[sympify(1)]
        c

        You can also work with multi-variate polynomials. However
        remember that this function is greedy so it will care only
        about a single symbol at time, in specification order:

        >>> collect(x**2 + y*x**2 + x*y + y + a*y, [x, y])
        x*y + y*(1 + a) + x**2*(1 + y)

        Also more complicated expressions can be used as patterns:

        >>> from sympy import sin, log
        >>> collect(a*sin(2*x) + b*sin(2*x), sin(2*x))
        (a + b)*sin(2*x)

        >>> collect(a*x*log(x) + b*(x*log(x)), x*log(x))
        x*(a + b)*log(x)

        You can use wildcards in the pattern

        >>> w = Wild('w1')
        >>> collect(a*x**y - b*x**y, w**y)
        x**y*(a - b)

        It is also possible to work with symbolic powers, although
        it has more complicated behavior, because in this case
        power's base and symbolic part of the exponent are treated
        as a single symbol:

        >>> collect(a*x**c + b*x**c, x)
        a*x**c + b*x**c

        >>> collect(a*x**c + b*x**c, x**c)
        x**c*(a + b)

        However if you incorporate rationals to the exponents, then
        you will get well known behavior:

        >>> collect(a*x**(2*c) + b*x**(2*c), x**c)
        (x**2)**c*(a + b)

        Note also that all previously stated facts about 'collect'
        function apply to the exponential function, so you can get:

        >>> from sympy import exp
        >>> collect(a*exp(2*x) + b*exp(2*x), exp(x))
        (a + b)*exp(2*x)

        If you are interested only in collecting specific powers
        of some symbols then set 'exact' flag in arguments:

        >>> collect(a*x**7 + b*x**7, x, exact=True)
        a*x**7 + b*x**7

        >>> collect(a*x**7 + b*x**7, x**7, exact=True)
        x**7*(a + b)

        You can also apply this function to differential equations, where
        derivatives of arbitrary order can be collected.  Note that if you
        collect with respect to a function or a derivative of a function,
        all derivatives of that function will also be collected. Use
        exact=True to prevent this from happening:

        >>> from sympy import Derivative as D, collect, Function
        >>> f = Function('f') (x)

        >>> collect(a*D(f,x) + b*D(f,x), D(f,x))
        (a + b)*D(f(x), x)

        >>> collect(a*D(D(f,x),x) + b*D(D(f,x),x), f)
        (a + b)*D(f(x), x, x)

        >>> collect(a*D(D(f,x),x) + b*D(D(f,x),x), D(f,x), exact=True)
        a*D(f(x), x, x) + b*D(f(x), x, x)


        >>> collect(a*D(f,x) + b*D(f,x) + a*f + b*f, f,x)
        (a + b)*D(f(x), x) + (a + b)*f(x)

        Or you can even match both derivative order and exponent at time::

        >>> collect(a*D(D(f,x),x)**2 + b*D(D(f,x),x)**2, D(f,x))
        D(f(x), x, x)**2*(a + b)


    == Notes ==
        - arguments are expected to be in expanded form, so you might have to
          call expand() prior to calling this function.
    """
    def make_expression(terms):
        product = []

        for term, rat, sym, deriv in terms:
            if deriv is not None:
                var, order = deriv

                while order > 0:
                    term, order = Derivative(term, var), order-1

            if sym is None:
                if rat is S.One:
                    product.append(term)
                else:
                    product.append(Pow(term, rat))
            else:
                product.append(Pow(term, rat*sym))

        return Mul(*product)

    def parse_derivative(deriv):
        # scan derivatives tower in the input expression and return
        # underlying function and maximal differentiation order
        expr, sym, order = deriv.expr, deriv.variables[0], 1

        for s in deriv.variables[1:]:
            if s == sym:
                order += 1
            else:
                raise NotImplementedError('Improve MV Derivative support in collect')

        while isinstance(expr, Derivative):
            s0 = expr.variables[0]

            for s in expr.variables:
                if s != s0:
                    raise NotImplementedError('Improve MV Derivative support in collect')

            if s0 == sym:
                expr, order = expr.expr, order+len(expr.variables)
            else:
                break

        return expr, (sym, Rational(order))

    def parse_term(expr):
        """Parses expression expr and outputs tuple (sexpr, rat_expo, sym_expo, deriv)
        where:
         - sexpr is the base expression
         - rat_expo is the rational exponent that sexpr is raised to
         - sym_expo is the symbolic exponent that sexpr is raised to
         - deriv contains the derivatives the the expression

         for example, the output of x would be (x, 1, None, None)
         the output of 2**x would be (2, 1, x, None)
        """
        rat_expo, sym_expo = S.One, None
        sexpr, deriv = expr, None

        if expr.is_Pow:
            if isinstance(expr.base, Derivative):
                sexpr, deriv = parse_derivative(expr.base)
            else:
                sexpr = expr.base

            if expr.exp.is_Rational:
                rat_expo = expr.exp
            elif expr.exp.is_Mul:
                coeff, tail = expr.exp.as_coeff_mul()

                if coeff.is_Rational:
                    rat_expo, sym_expo = coeff, expr.exp._new_rawargs(*tail)
                else:
                    sym_expo = expr.exp
            else:
                sym_expo = expr.exp
        elif expr.func is C.exp:
            arg = expr.args[0]
            if arg.is_Rational:
                sexpr, rat_expo = S.Exp1, arg
            elif arg.is_Mul:
                coeff, tail = arg.as_coeff_mul()

                if coeff.is_Rational:
                    sexpr, rat_expo = C.exp(arg._new_rawargs(*tail)), coeff
        elif isinstance(expr, Derivative):
            sexpr, deriv = parse_derivative(expr)

        return sexpr, rat_expo, sym_expo, deriv

    def parse_expression(terms, pattern):
        """Parse terms searching for a pattern.
        terms is a list of tuples as returned by parse_terms
        pattern is an expression
        """
        pattern = Mul.make_args(pattern)

        if len(terms) < len(pattern):
            # pattern is longer than  matched product
            # so no chance for positive parsing result
            return None
        else:
            pattern = [parse_term(elem) for elem in pattern]

            elems, common_expo, has_deriv = [], None, False

            for elem, e_rat, e_sym, e_ord in pattern:

                for j in range(len(terms)):
                    term, t_rat, t_sym, t_ord = terms[j]

                    # keeping track of whether one of the terms had
                    # a derivative or not as this will require rebuilding
                    # the expression later
                    if t_ord is not None:
                        has_deriv= True

                    if elem.is_Number:
                        # a constant is a match for everything
                        break

                    if (term.match(elem) is not None and \
                            (t_sym == e_sym or t_sym is not None and \
                            e_sym is not None and \
                            t_sym.match(e_sym) is not None)):
                        if exact == False:
                            # we don't have to be exact so find common exponent
                            # for both expression's term and pattern's element
                            expo = t_rat / e_rat

                            if common_expo is None:
                                # first time
                                common_expo = expo
                            else:
                                # common exponent was negotiated before so
                                # there is no chance for a pattern match unless
                                # common and current exponents are equal
                                if common_expo != expo:
                                    common_expo = 1
                        else:
                            # we ought to be exact so all fields of
                            # interest must match in every details
                            if e_rat != t_rat or e_ord != t_ord:
                                continue

                        # found common term so remove it from the expression
                        # and try to match next element in the pattern
                        elems.append(terms[j])
                        del terms[j]

                        break

                else:
                    # pattern element not found
                    return None
            return terms, elems, common_expo, has_deriv

    if evaluate:
        if expr.is_Mul:
            ret = 1
            for term in expr.args:
                ret *= collect(term, syms, True, exact)
            return ret
        elif expr.is_Pow:
            b = collect(expr.base, syms, True, exact)
            return C.Pow(b, expr.exp)

    summa = [separate(i) for i in Add.make_args(sympify(expr))]

    if isinstance(syms, (tuple, list)):
        syms = [separate(s) for s in syms]
    else:
        syms = [separate(syms)]

    collected, disliked = {}, S.Zero

    for product in summa:
        terms = [parse_term(i) for i in Mul.make_args(product)]

        for symbol in syms:
            if SYMPY_DEBUG:
                print "DEBUG: parsing of expression %s with symbol %s " % (str(terms), str(symbol))

            result = parse_expression(terms, symbol)

            if SYMPY_DEBUG:
                print "DEBUG: returned %s" %  str(result)

            if result is not None:
                terms, elems, common_expo, has_deriv = result

                # when there was derivative in current pattern we
                # will need to rebuild its expression from scratch
                if not has_deriv:
                    index = 1
                    for elem in elems:
                        index *= Pow(elem[0], elem[1])
                        if elem[2] is not None:
                            index **= elem[2]
                else:
                    index = make_expression(elems)

                terms = separate(make_expression(terms))
                index = separate(index)
                if index in collected.keys():
                    collected[index] += terms
                else:
                    collected[index] = terms

                break
        else:
            # none of the patterns matched
            disliked += product

    if disliked is not S.Zero:
        collected[S.One] = disliked

    if evaluate:
        return Add(*[a*b for a, b in collected.iteritems()])
    else:
        return collected

def rcollect(expr, *vars):
    """
    Recursively collect sums in an expression.

    Example
    =======

    >>> from sympy.simplify import rcollect
    >>> from sympy.abc import x, y

    >>> expr = (x**2*y + x*y + x + y)/(x + y)

    >>> rcollect(expr, y)
    (x + y*(1 + x + x**2))/(x + y)

    """
    if expr.is_Atom or not expr.has(*vars):
        return expr
    else:
        expr = expr.__class__(*[ rcollect(arg, *vars) for arg in expr.args ])

        if expr.is_Add:
            return collect(expr, vars)
        else:
            return expr

def separatevars(expr, symbols=[], dict=False):
    """
    Separates variables in an expression, if possible.  By
    default, it separates with respect to all symbols in an
    expression and collects constant coefficients that are
    independent of symbols.

    If dict=True then the separated terms will be returned
    in a dictionary keyed to their corresponding symbols.
    By default, all symbols in the expression will appear as
    keys; if symbols are provided, then all those symbols will
    be used as keys, and any terms in the expression containing
    other symbols or non-symbols will be returned keyed to the
    string 'coeff'.

    Note: the order of the factors is determined by Mul, so that the
    separated expressions may not necessarily be grouped together.

    Examples:
    >>> from sympy.abc import x, y, z, alpha
    >>> from sympy import separatevars, sin
    >>> separatevars(2*x**2*z*sin(y)+2*z*x**2)
    2*z*x**2*(1 + sin(y))

    >>> separatevars(2*x+y*sin(x))
    2*x + y*sin(x)
    >>> separatevars(2*x**2*z*sin(y)+2*z*x**2, symbols=(x, y), dict=True)
    {'coeff': 2*z, x: x**2, y: 1 + sin(y)}
    >>> separatevars(2*x**2*z*sin(y)+2*z*x**2, [x, y, alpha], dict=True)
    {'coeff': 2*z, alpha: 1, x: x**2, y: 1 + sin(y)}

    If the expression is not really separable, or is only partially
    separable, separatevars will do the best it can to separate it.

    >>> separatevars(x+x*y-3*(x**2))
    x*(1 + y - 3*x)

    If the expression is not separable then expr is returned unchanged
    or (if dict=True) then None is returned.

    >>> eq = 2*x+y*sin(x)
    >>> separatevars(eq) == eq
    True
    >>> separatevars(2*x+y*sin(x), symbols=(x, y), dict=True) == None
    True

    """

    if dict:
        return _separatevars_dict(_separatevars(expr), *symbols)
    else:
        return _separatevars(expr)

def _separatevars(expr):
    # get a Pow ready for expansion
    if expr.is_Pow:
        expr = separatevars(expr.base)**expr.exp

    # First try other expansion methods
    expr = expr.expand(mul=False, multinomial=False)

    _expr = expr.expand(power_exp=False, deep=False)
    _expr = factor(_expr, expand=False)

    if not _expr.is_Add:
        expr = _expr

    if expr.is_Add:

        nonsepar = sympify(0)
        # Find any common coefficients to pull out
        commoncsetlist = []
        for i in expr.args:
            if i.is_Mul:
                commoncsetlist.append(set(i.args))
            else:
                commoncsetlist.append(set((i,)))
        commoncset = set(flatten(commoncsetlist))
        commonc = sympify(1)

        for i in commoncsetlist:
            commoncset = commoncset.intersection(i)
        commonc = Mul(*commoncset)

        for i in expr.args:
            coe = i.extract_multiplicatively(commonc)
            if coe == None:
                nonsepar += sympify(1)
            else:
                nonsepar += coe
        if nonsepar == 0:
            return commonc
        else:
            return commonc*nonsepar

    else:
        return expr

def _separatevars_dict(expr, *symbols):
    if symbols:
        assert all((t.is_Atom for t in symbols)), "symbols must be Atoms."
    ret = dict(((i,sympify(1)) for i in symbols))
    ret['coeff'] = sympify(1)
    if expr.is_Mul:
        for i in expr.args:
            expsym = i.atoms(Symbol)
            intersection = set(symbols).intersection(expsym)
            if len(intersection) > 1:
                return None
            if len(intersection) == 0:
                # There are no symbols, so it is part of the coefficient
                ret['coeff'] *= i
            else:
                ret[intersection.pop()] *= i
    else:
        expsym = expr.atoms(Symbol)
        intersection = set(symbols).intersection(expsym)
        if len(intersection) > 1:
            return None
        if len(intersection) == 0:
            # There are no symbols, so it is part of the coefficient
            ret['coeff'] *= expr
        else:
            ret[intersection.pop()] *= expr

    return ret

def ratsimp(expr):
    """Put an expression over a common denominator, cancel and reduce.

    == Examples ==
        >>> from sympy import ratsimp
        >>> from sympy.abc import x, y
        >>> ratsimp(1/x + 1/y)
        (x + y)/(x*y)
    """

    f, g = cancel(expr).as_numer_denom()
    try:
        Q, r = reduced(f, [g], field=True, expand=False)
    except ComputationFailed:
        return f/g

    return Add(*Q) + cancel(r/g)

def trigsimp(expr, deep=False, recursive=False):
    """
    == Usage ==

    trigsimp(expr) -> reduces expression by using known trig identities

    == Notes ==

    deep:
    - Apply trigsimp inside functions

    recursive:
    - Use common subexpression elimination (cse()) and apply
    trigsimp recursively (recursively==True is quite expensive
    operation if the expression is large)

    == Examples ==
        >>> from sympy import trigsimp, sin, cos, log
        >>> from sympy.abc import x, y
        >>> e = 2*sin(x)**2 + 2*cos(x)**2
        >>> trigsimp(e)
        2
        >>> trigsimp(log(e))
        log(2*cos(x)**2 + 2*sin(x)**2)
        >>> trigsimp(log(e), deep=True)
        log(2)

    """
    sin, cos, tan, cot = C.sin, C.cos, C.tan, C.cot
    if not expr.has(sin, cos, tan, cot):
        return expr

    if recursive:
        w, g = cse(expr)
        g = trigsimp_nonrecursive(g[0])

        for sub in reversed(w):
            g = g.subs(sub[0], sub[1])
            g = trigsimp_nonrecursive(g)
        result = g
    else:
        result = trigsimp_nonrecursive(expr, deep)

    # do some final simplifications like sin/cos -> tan:
    a,b,c = map(Wild, 'abc')
    matchers = (
            (a*sin(b)**c/cos(b)**c, a*tan(b)**c),
            (a*tan(b)**c*cos(b)**c, a*sin(b)**c),
            (a*cot(b)**c*sin(b)**c, a*cos(b)**c),
            (a*tan(b)**c/sin(b)**c, a/cos(b)**c),
            (a*cot(b)**c/cos(b)**c, a/sin(b)**c),
    )
    for pattern, simp in matchers:
        res = result.match(pattern)
        if res is not None:
            # if c is missing or zero, do nothing:
            if (not c in res) or res[c] == 0:
                continue
            # if "a" contains the argument of sin/cos "b", skip the
            # simplification:
            if res[a].has(res[b]):
                continue
            # simplify and finish:
            result = simp.subs(res)
            break

    return result


def trigsimp_nonrecursive(expr, deep=False):
    """
    A nonrecursive trig simplifier, used from trigsimp.

    == Usage ==
        trigsimp_nonrecursive(expr) -> reduces expression by using known trig
                                       identities

    == Notes ==

    deep ........ apply trigsimp inside functions

    == Examples ==
        >>> from sympy import cos, sin, log
        >>> from sympy.simplify.simplify import trigsimp, trigsimp_nonrecursive
        >>> from sympy.abc import x, y
        >>> e = 2*sin(x)**2 + 2*cos(x)**2
        >>> trigsimp(e)
        2
        >>> trigsimp_nonrecursive(log(e))
        log(2*cos(x)**2 + 2*sin(x)**2)
        >>> trigsimp_nonrecursive(log(e), deep=True)
        log(2)

    """
    sin, cos, tan, cot = C.sin, C.cos, C.tan, C.cot

    if expr.is_Function:
        if deep:
            return expr.func(trigsimp_nonrecursive(expr.args[0], deep))
    elif expr.is_Mul:
        ret = S.One
        for x in expr.args:
            ret *= trigsimp_nonrecursive(x, deep)

        return ret
    elif expr.is_Pow:
        return Pow(trigsimp_nonrecursive(expr.base, deep),
                trigsimp_nonrecursive(expr.exp, deep))
    elif expr.is_Add:
        # TODO this needs to be faster

        # The types of trig functions we are looking for
        a,b,c = map(Wild, 'abc')
        matchers = (
            (a*sin(b)**2, a - a*cos(b)**2),
            (a*tan(b)**2, a*(1/cos(b))**2 - a),
            (a*cot(b)**2, a*(1/sin(b))**2 - a)
        )

        # Scan for the terms we need
        ret = S.Zero
        for term in expr.args:
            term = trigsimp_nonrecursive(term, deep)
            res = None
            for pattern, result in matchers:
                res = term.match(pattern)
                if res is not None:
                    ret += result.subs(res)
                    break
            if res is None:
                ret += term

        # Reduce any lingering artifacts, such as sin(x)**2 changing
        # to 1-cos(x)**2 when sin(x)**2 was "simpler"
        artifacts = (
            (a - a*cos(b)**2 + c, a*sin(b)**2 + c, cos),
            (a - a*(1/cos(b))**2 + c, -a*tan(b)**2 + c, cos),
            (a - a*(1/sin(b))**2 + c, -a*cot(b)**2 + c, sin)
        )

        expr = ret
        for pattern, result, ex in artifacts:
            # Substitute a new wild that excludes some function(s)
            # to help influence a better match. This is because
            # sometimes, for example, 'a' would match sec(x)**2
            a_t = Wild('a', exclude=[ex])
            pattern = pattern.subs(a, a_t)
            result = result.subs(a, a_t)
            if expr.is_number:
                continue

            m = expr.match(pattern)
            while m is not None:
                if m[a_t] == 0 or -m[a_t] in m[c].args or m[a_t] + m[c] == 0:
                    break
                expr = result.subs(m)
                m = expr.match(pattern)

        return expr
    return expr

def radsimp(expr):
    """
    Rationalize the denominator.

    Examples:
        >>> from sympy import radsimp, sqrt, Symbol
        >>> radsimp(1/(2+sqrt(2)))
        1 - 2**(1/2)/2
        >>> x,y = map(Symbol, 'xy')
        >>> e = ((2+2*sqrt(2))*x+(2+sqrt(8))*y)/(2+sqrt(2))
        >>> radsimp(e)
        x*2**(1/2) + y*2**(1/2)

    """
    n,d = fraction(expr)
    a,b,c = map(Wild, 'abc')
    r = d.match(a+b*sqrt(c))
    if r is not None:
        a = r[a]
        if r[b] == 0:
            b,c = 0,0
        else:
            b,c = r[b],r[c]

        syms = list(n.atoms(Symbol))
        n = collect((n*(a-b*sqrt(c))).expand(), syms)
        d = a**2 - c*b**2

    return n/d

def posify(eq):
    """Return eq (with generic symbols made positive) and a restore dictionary.

    Any symbol that has positive=None will be replaced with a positive dummy
    symbol having the same name. This replacement will allow more symbolic
    processing of expressions, especially those involving powers and logarithms.

    A dictionary that can be sent to subs to restore eq to its original symbols
    is also returned.

    >>> from sympy import posify, Symbol, log
    >>> from sympy.abc import x
    >>> posify(x + Symbol('p', positive=True) + Symbol('n', negative=True))
    (n + p + _x, {_x: x})

    >> log(1/x).expand() # should be log(1/x) but it comes back as -log(x)
    log(1/x)

    >>> log(posify(1/x)[0]).expand() # take [0] and ignore replacements
    -log(_x)
    >>> eq, rep = posify(1/x)
    >>> log(eq).expand().subs(rep)
    -log(x)
    >>> posify([x, 1 + x])
    ([_x, 1 + _x], {_x: x})
    """
    eq = sympify(eq)
    if type(eq) in (list, set, tuple):
        f = type(eq)
        eq = list(eq)
        syms = set()
        for e in eq:
            syms = syms.union(e.atoms(C.Symbol))
        reps = {}
        for s in syms:
            reps.update(dict((v, k) for k, v in posify(s)[1].items()))
        for i, e in enumerate(eq):
            eq[i] = e.subs(reps)
        return f(eq), dict([(r,s) for s, r in reps.iteritems()])

    reps = dict([(s, Dummy(s.name, positive=True))
                 for s in eq.atoms(Symbol) if s.is_positive is None])
    eq = eq.subs(reps)
    return eq, dict([(r,s) for s, r in reps.iteritems()])

def powdenest(eq, force=False):
    """
    Collect exponents on powers as assumptions allow.

    Given (bb**be)**e, this can be simplified as follows:
        o if bb is positive or e is an integer, bb**(be*e)
        o if be has an integer in the denominatory, then
          all integers from its numerator can be joined with e
    Given a product of powers raised to a power, (bb1**be1 * bb2**be2...)**e,
    simplification can be done as follows:
        o if e is positive, the gcd of all bei can be joined with e;
        o all non-negative bb can be separated from those that are negative
          and their gcd can be joined with e; autosimplification already
          handles this separation.
        o integer factors from powers that have integers in the denominator
          of the exponent can be removed from any term and the gcd of such
          integers can be joined with e

    Setting `force` to True will make symbols that are not explicitly
    negative behave as though they are positive, resulting in more
    denesting.

    When there are sums of logs in exp() then a product of powers may be
    obtained e.g. exp(3*(log(a) + 2*log(b))) - > a**3*b**6.

    Examples:

    >>> from sympy.abc import a, b, x, y, z
    >>> from sympy import Symbol, exp, log, sqrt, symbols, powdenest

    >>> powdenest((x**(2*a/3))**(3*x))
    (x**(a/3))**(6*x)
    >>> powdenest(exp(3*x*log(2)))
    2**(3*x)

    Assumptions may prevent expansion:

    >> powdenest(sqrt(x**2))  # activate when log rules are fixed
    (x**2)**(1/2)

    >>> p = symbols('p', positive=True)
    >>> powdenest(sqrt(p**2))
    p

    No other expansion is done.

    >>> i, j = symbols('i,j', integer=1)
    >>> powdenest((x**x)**(i + j)) # -X-> (x**x)**i*(x**x)**j
    x**(x*(i + j))

    But exp() will be denested by moving all non-log terms outside of
    the function; this may result in the collapsing of the exp to a power
    with a different base:

    >>> powdenest(exp(3*y*log(x)))
    x**(3*y)
    >>> powdenest(exp(y*(log(a) + log(b))))
    (a*b)**y
    >>> powdenest(exp(3*(log(a) + log(b))))
    a**3*b**3

    If assumptions allow, symbols can also be moved to the outermost exponent:

    >>> i = Symbol('i', integer=True)
    >>> p = Symbol('p', positive=True)
    >>> powdenest(((x**(2*i))**(3*y))**x)
    ((x**(2*i))**(3*y))**x
    >>> powdenest(((x**(2*i))**(3*y))**x, force=1)
    x**(6*i*x*y)

    >> powdenest(((p**(2*a))**(3*y))**x)  # activate when log rules are fixed
    p**(6*a*x*y)

    >>> powdenest(((x**(2*a/3))**(3*y/i))**x)
    ((x**(a/3))**(y/i))**(6*x)
    >>> powdenest((x**(2*i)*y**(4*i))**z,1)
    (x*y**2)**(2*i*z)

    >>> n = Symbol('n', negative=1)

    >> powdenest((x**i)**y, force=1)  # activate when log rules are fixed
    x**(i*y)
    >> powdenest((n**i)**x, force=1)  # activate when log rules are fixed
    (n**i)**x

    """

    if force:
        eq, rep = posify(eq)
        return powdenest(eq, force=0).subs(rep)

    eq = S(eq)
    if eq.is_Atom:
        return eq

    # handle everything that is not a power
    #   if subs would work then one could replace the following with
    #      return eq.subs(dict([(p, powdenest(p)) for p in eq.atoms(Pow)]))
    #   but subs expands (3**x)**2 to 3**x * 3**x so the 3**(5*x)
    #   is not recognized; in addition, that would take 2 passes through
    #   the expression (once to find Pows and again to replace them). The
    #   following does it in one pass. Which is more important, efficiency
    #   or simplicity? On the other hand, this only does a shallow replacement
    #   and doesn't enter Integrals or functions, etc... so perhaps the subs
    #   approach (or adding a deep flag) is the thing to do.
    if not eq.is_Pow and not eq.func is exp:
        args = list(Add.make_args(eq))
        rebuild = False
        for i, arg in enumerate(args):
            margs = list(Mul.make_args(arg))
            changed = False
            for j, m in enumerate(margs):
                if not m.is_Pow:
                    continue
                m = powdenest(m, force=force)
                if m != margs[j]:
                    changed = True
                    margs[j] = m
            if changed:
                rebuild = True
                args[i] = C.Mul(*margs)
        if rebuild:
            eq = eq.func(*args)
        return eq

    b, e = eq.as_base_exp()

    # denest exp with log terms in exponent
    if b is S.Exp1 and e.is_Mul:
        logs = []
        other = []
        efunc = C.Mul
        for ei in Mul.make_args(e):
            if any(aj.func is C.log for a in Mul.make_args(ei)
                   for ai in Add.make_args(a) for aj in Mul.make_args(ai)):
                logs.append(ei)
            else:
                other.append(ei)
        logs = logcombine(efunc(*logs), force=force)
        return C.Pow(C.exp(logs), efunc(*other))

    bb, be = b.as_base_exp()
    if be is S.One and not (b.is_Mul or b.is_Rational):
        return eq

    # denest eq which is either Pow**e or Mul**e
    if force or e.is_integer:
        # replace all non-explicitly negative symbols with positive dummies
        syms = eq.atoms(Symbol)
        rep = [(s, C.Dummy(s.name, positive=True)) for s in syms if not s.is_negative]
        sub = eq.subs(rep)
    else:
        rep = []
        sub = eq

    # if any factor is a bare symbol then there is nothing to be done
    b, e = sub.as_base_exp()
    if e is S.One or any(s.is_Symbol for s in Mul.make_args(b)):
        return sub.subs([(new, old) for old, new in rep])
    # let log handle the case of the base of the argument being a mul, e.g.
    # sqrt(x**(2*i)*y**(6*i)) -> x**i*y**(3**i)
    gcd = terms_gcd(log(b).expand(log=1))
    if gcd.func is C.log or not gcd.is_Mul:
        if hasattr(gcd.args[0], 'exp'):
            gcd = powdenest(gcd.args[0])
            c, _ = gcd.exp.as_coeff_mul()
            ok = c.p != 1
            if ok:
                ok = c.q != 1
                if not ok:
                    n, d = gcd.exp.as_numer_denom()
                    ok = d is not S.One and any(di.is_integer for di in Mul.make_args(d))
            if ok:
                return C.Pow(C.Pow(gcd.base, gcd.exp/c.p), c.p*e)
        elif e.is_Mul:
            return C.Pow(b, e).subs([(new, old) for old, new in rep])
        return eq
    else:
        add= []
        other = []
        for g in gcd.args:
            if g.is_Add:
                add.append(g)
            else:
                other.append(g)
        return powdenest(C.Pow(exp(logcombine(Mul(*add))), e*Mul(*other))).subs([(new, old) for old, new in rep])

def powsimp(expr, deep=False, combine='all'):
    """
    == Usage ==
        powsimp(expr, deep) -> reduces expression by combining powers with
        similar bases and exponents.

    == Notes ==
        If deep is True then powsimp() will also simplify arguments of
        functions. By default deep is set to False.
        You can make powsimp() only combine bases or only combine exponents by
        changing combine='base' or combine='exp'.  By default, combine='all',
        which does both.  combine='base' will only combine::

             a   a          a                          2x      x
            x * y  =>  (x*y)   as well as things like 2   =>  4

        and combine='exp' will only combine
        ::

             a   b      (a + b)
            x * x  =>  x

        combine='exp' will strictly only combine exponents in the way that used
        to be automatic.  Also use deep=True if you need the old behavior.

        When combine='all', 'exp' is evaluated first.  Consider the first
        example below for when there could be an ambiguity relating to this.
        This is done so things like the second example can be completely
        combined.  If you want 'base' combined first, do something like
        powsimp(powsimp(expr, combine='base'), combine='exp').

    == Examples ==
        >>> from sympy import powsimp, exp, log, symbols
        >>> from sympy.abc import x, y, z, n
        >>> powsimp(x**y*x**z*y**z, combine='all')
        x**(y + z)*y**z
        >>> powsimp(x**y*x**z*y**z, combine='exp')
        x**(y + z)*y**z
        >>> powsimp(x**y*x**z*y**z, combine='base')
        x**y*(x*y)**z

        >>> powsimp(x**z*x**y*n**z*n**y, combine='all')
        (n*x)**(y + z)
        >>> powsimp(x**z*x**y*n**z*n**y, combine='exp')
        n**(y + z)*x**(y + z)
        >>> powsimp(x**z*x**y*n**z*n**y, combine='base')
        (n*x)**y*(n*x)**z

        >>> x, y = symbols('x y', positive=True)
        >>> powsimp(log(exp(x)*exp(y)))
        log(exp(x)*exp(y))
        >>> powsimp(log(exp(x)*exp(y)), deep=True)
        x + y

    """
    if combine not in ['all', 'exp', 'base']:
        raise ValueError, "combine must be one of ('all', 'exp', 'base')."
    y = Dummy('y')
    if expr.is_Pow:
        if deep:
            return powsimp(y*powsimp(expr.base, deep, combine)**powsimp(\
            expr.exp, deep, combine), deep, combine)/y
        else:
            return powsimp(y*expr, deep, combine)/y # Trick it into being a Mul
    elif expr.is_Function:
        if expr.func is exp and deep:
            # Exp should really be like Pow
            return powsimp(y*exp(powsimp(expr.args[0], deep, combine)), deep, combine)/y
        elif expr.func is exp and not deep:
            return powsimp(y*expr, deep, combine)/y
        elif deep:
            return expr.func(*[powsimp(t, deep, combine) for t in expr.args])
        else:
            return expr
    elif expr.is_Add:
        return Add(*[powsimp(t, deep, combine) for t in expr.args])

    elif expr.is_Mul:
        if combine in ('exp', 'all'):
            # Collect base/exp data, while maintaining order in the
            # non-commutative parts of the product
            if combine is 'all' and deep and any((t.is_Add for t in expr.args)):
                # Once we get to 'base', there is no more 'exp', so we need to
                # distribute here.
                return powsimp(expand_mul(expr, deep=False), deep, combine)
            c_powers = {}
            nc_part = []
            newexpr = sympify(1)
            for term in expr.args:
                if term.is_Add and deep:
                    newexpr *= powsimp(term, deep, combine)
                else:
                    if term.is_commutative:
                        b, e = term.as_base_exp()
                        if deep:
                            b, e = powsimp(b, deep, combine), powsimp(e, deep, combine)
                        c_powers[b] = c_powers.get(b, 0) + e
                    else:
                        # This is the logic that combines exponents for equal,
                        # but non-commutative bases: A**x*A**y == A**(x+y).
                        if nc_part:
                            b1, e1 = nc_part[-1].as_base_exp()
                            b2, e2 = term.as_base_exp()
                            if (b1 == b2 and
                                e1.is_commutative and e2.is_commutative):
                                nc_part[-1] = Pow(b1, Add(e1,e2))
                                continue
                        nc_part.append(term)

            # check for base and inverted base pairs
            be = c_powers.items()
            skip = set() # skip if we already saw them
            for b, e in be:
                if b in skip:
                    continue
                bpos = b.is_positive
                if bpos:
                    binv = 1/b
                    if b != binv and binv in c_powers:
                        if b.as_numer_denom()[0] is S.One:
                            c_powers.pop(b)
                            c_powers[binv] -= e
                        else:
                            skip.add(binv)
                            e = c_powers.pop(binv)
                            c_powers[b] -= e

            newexpr = Mul(newexpr, Mul(*[Pow(b,e) for b, e in c_powers.items()]))
            if combine is 'exp':
                return Mul(newexpr, Mul(*nc_part))
            else:
                # combine is 'all', get stuff ready for 'base'
                if deep:
                    newexpr = expand_mul(newexpr, deep=False)
                if newexpr.is_Add:
                    return powsimp(Mul(*nc_part), deep, combine='base') * \
                           Add(*[powsimp(i, deep, combine='base')
                                 for i in newexpr.args])
                else:
                    return powsimp(Mul(*nc_part), deep, combine='base')*\
                    powsimp(newexpr, deep, combine='base')

        else:
            # combine is 'base'
            if deep:
                expr = expand_mul(expr, deep=False)
            if expr.is_Add:
                return Add(*[powsimp(i, deep, combine) for i in expr.args])
            else:
                # Build c_powers and nc_part.  These must both be lists not
                # dicts because exp's are not combined.
                c_powers = []
                nc_part = []
                for term in expr.args:
                    if term.is_commutative:
                        c_powers.append(list(term.as_base_exp()))
                    else:
                        # This is the logic that combines bases that are
                        # different and non-commutative, but with equal and
                        # commutative exponents: A**x*B**x == (A*B)**x.
                        if nc_part:
                            b1, e1 = nc_part[-1].as_base_exp()
                            b2, e2 = term.as_base_exp()
                            if (e1 == e2 and e2.is_commutative):
                                nc_part[-1] = Pow(Mul(b1, b2), e1)
                                continue
                        nc_part.append(term)

            # Pull out numerical coefficients from exponent
            # e.g., 2**(2*x) => 4**x
            for i in xrange(len(c_powers)):
                b, e = c_powers[i]
                exp_c, exp_t = e.as_coeff_mul()
                if not (exp_c is S.One) and exp_t:
                    c_powers[i] = [C.Pow(b, exp_c), e._new_rawargs(*exp_t)]


            # Combine bases whenever they have the same exponent
            c_exp = {}
            for b, e in c_powers:
                if e in c_exp:
                    c_exp[e].append(b)
                else:
                    c_exp[e] = [b]
            # Merge back in the results of the above to form a new product
            for e in c_exp:
                bases = c_exp[e]
                if deep:
                    simpe = powsimp(e, deep, combine)
                    c_exp = {}
                    for b, ex in c_powers:
                        if ex in c_exp:
                            c_exp[ex].append(b)
                        else:
                            c_exp[ex] = [b]
                    del c_exp[e]
                    c_exp[simpe] = bases

                else:
                    simpe = e
                if len(bases) > 1:
                    for b in bases:
                        c_powers.remove([b,e])
                    new_base = Mul(*bases)
                    in_c_powers = False
                    for i in xrange(len(c_powers)):
                        if c_powers[i][0] == new_base:
                            if combine == 'all':
                                c_powers[i][1] += simpe
                            else:
                                c_powers.append([new_base, simpe])
                            in_c_powers = True
                    if not in_c_powers:
                        c_powers.append([new_base, simpe])
            c_part = [C.Pow(b,e) for b,e in c_powers]
            return Mul(*(c_part + nc_part))

    else:
        return expr

def hypersimp(f, k):
    """Given combinatorial term f(k) simplify its consecutive term ratio
       i.e. f(k+1)/f(k).  The input term can be composed of functions and
       integer sequences which have equivalent representation in terms
       of gamma special function.

       The algorithm performs three basic steps:

           (1) Rewrite all functions in terms of gamma, if possible.

           (2) Rewrite all occurrences of gamma in terms of products
               of gamma and rising factorial with integer,  absolute
               constant exponent.

           (3) Perform simplification of nested fractions, powers
               and if the resulting expression is a quotient of
               polynomials, reduce their total degree.

       If f(k) is hypergeometric then as result we arrive with a
       quotient of polynomials of minimal degree. Otherwise None
       is returned.

       For more information on the implemented algorithm refer to:

       [1] W. Koepf, Algorithms for m-fold Hypergeometric Summation,
           Journal of Symbolic Computation (1995) 20, 399-417
    """
    f = sympify(f)

    g = f.subs(k, k+1) / f

    g = g.rewrite(gamma)
    g = expand_func(g)
    g = powsimp(g, deep=True, combine='exp')

    if g.is_rational_function(k):
        return simplify(g)
    else:
        return None

def hypersimilar(f, g, k):
    """Returns True if 'f' and 'g' are hyper-similar.

       Similarity in hypergeometric sense means that a quotient of
       f(k) and g(k) is a rational function in k.  This procedure
       is useful in solving recurrence relations.

       For more information see hypersimp().

    """
    f, g = map(sympify, (f, g))

    h = (f/g).rewrite(gamma)
    h = h.expand(func=True, basic=False)

    return h.is_rational_function(k)

def combsimp(expr):
    return expr

def simplify(expr):
    """Naively simplifies the given expression.

       Simplification is not a well defined term and the exact strategies
       this function tries can change in the future versions of SymPy. If
       your algorithm relies on "simplification" (whatever it is), try to
       determine what you need exactly  -  is it powsimp()?, radsimp()?,
       together()?, logcombine()?, or something else? And use this particular
       function directly, because those are well defined and thus your algorithm
       will be robust.

    """
    expr = sympify(expr)

    if not isinstance(expr, Basic): # XXX: temporary hack
        return expr

    if expr.is_commutative is False:
        return together(powsimp(expr))

    expr = together(cancel(powsimp(expr)).expand())

    if not isinstance(expr, Basic): # XXX: temporary hack
        return expr

    expr = powsimp(expr, combine='exp', deep=True)
    numer, denom = expr.as_numer_denom()

    if denom.is_Add:
        a, b, c = map(Wild, 'abc')

        r = denom.match(a + b*c**S.Half)

        if r is not None and r[b]:
            a, b, c = r[a], r[b], r[c]

            numer *= a-b*c**S.Half
            numer = numer.expand()

            denom = a**2 - c*b**2

            expr = numer/denom

    if expr.could_extract_minus_sign():
        n, d = expr.as_numer_denom()
        if d != 0:
            expr = -n/(-d)

    return expr

def _real_to_rational(expr):
    """
    Replace all reals in expr with rationals.
    >>> from sympy import nsimplify
    >>> from sympy.abc import x
    >>> nsimplify(.76 + .1*x**.5, rational=1)
    19/25 + x**(1/2)/10
    """
    p = sympify(expr)
    for r in p.atoms(C.Real):
        newr = nsimplify(r)
        if not newr.is_Rational or \
           r.is_finite and not newr.is_finite:
            newr = r
            if newr < 0:
                s = -1
                newr *= s
            else:
                s = 1
            d = Pow(10, int((mpmath.log(newr)/mpmath.log(10))))
            newr = s*Rational(str(newr/d))*d
        p = p.subs(r, newr)
    return p

def nsimplify(expr, constants=[], tolerance=None, full=False, rational=False):
    """
    Replace numbers with simple representations.

    If rational=True then numbers are simply replaced with their rational
    equivalents.

    If rational=False, a simple formula that numerically matches the
    given expression is sought (and the input should be possible to evalf
    to a precision of at least 30 digits).

    Optionally, a list of (rationally independent) constants to
    include in the formula may be given.

    A lower tolerance may be set to find less exact matches.

    With full=True, a more extensive search is performed
    (this is useful to find simpler numbers when the tolerance
    is set low).

    Examples:

        >>> from sympy import nsimplify, sqrt, GoldenRatio, exp, I, exp, pi
        >>> nsimplify(4/(1+sqrt(5)), [GoldenRatio])
        -2 + 2*GoldenRatio
        >>> nsimplify((1/(exp(3*pi*I/5)+1)))
        1/2 - I*(1/4 + 5**(1/2)/10)**(1/2)
        >>> nsimplify(I**I, [pi])
        exp(-pi/2)
        >>> nsimplify(pi, tolerance=0.01)
        22/7

    """
    if rational:
        return _real_to_rational(expr)

    expr = sympify(expr)

    prec = 30
    bprec = int(prec*3.33)

    constants_dict = {}
    for constant in constants:
        constant = sympify(constant)
        v = constant.evalf(prec)
        if not v.is_Real:
            raise ValueError("constants must be real-valued")
        constants_dict[str(constant)] = v._to_mpmath(bprec)

    exprval = expr.evalf(prec, chop=True)
    re, im = exprval.as_real_imag()

    # Must be numerical
    if not ((re.is_Real or re.is_Integer) and (im.is_Real or im.is_Integer)):
        return expr

    def nsimplify_real(x):
        orig = mpmath.mp.dps
        xv = x._to_mpmath(bprec)
        try:
            # We'll be happy with low precision if a simple fraction
            if not (tolerance or full):
                mpmath.mp.dps = 15
                rat = mpmath.findpoly(xv, 1)
                if rat is not None:
                    return Rational(-int(rat[1]), int(rat[0]))
            mpmath.mp.dps = prec
            newexpr = mpmath.identify(xv, constants=constants_dict,
                tol=tolerance, full=full)
            if not newexpr:
                raise ValueError
            if full:
                newexpr = newexpr[0]
            return sympify(newexpr)
        finally:
            mpmath.mp.dps = orig
    try:
        if re: re = nsimplify_real(re)
        if im: im = nsimplify_real(im)
    except ValueError:
        return expr

    return re + im*S.ImaginaryUnit


def logcombine(expr, force=False):
    """
    Takes logarithms and combines them using the following rules:

    - log(x)+log(y) == log(x*y)
    - a*log(x) == log(x**a)

    These identities are only valid if x and y are positive and if a is real, so
    the function will not combine the terms unless the arguments have the proper
    assumptions on them.  Use logcombine(func, force=True) to
    automatically assume that the arguments of logs are positive and that
    coefficients are real.  Note that this will not change any assumptions
    already in place, so if the coefficient is imaginary or the argument
    negative, combine will still not combine the equations.  Change the
    assumptions on the variables to make them combine.

    Examples:
    >>> from sympy import Symbol, symbols, log, logcombine
    >>> from sympy.abc import a, x, y, z
    >>> logcombine(a*log(x)+log(y)-log(z))
    -log(z) + a*log(x) + log(y)
    >>> logcombine(a*log(x)+log(y)-log(z), force=True)
    log(y*x**a/z)
    >>> x,y,z = symbols('x,y,z', positive=True)
    >>> a = Symbol('a', real=True)
    >>> logcombine(a*log(x)+log(y)-log(z))
    log(y*x**a/z)

    """
    # Try to make (a+bi)*log(x) == a*log(x)+bi*log(x).  This needs to be a
    # separate function call to avoid infinite recursion.
    expr = expand_mul(expr, deep=False)
    return _logcombine(expr, force)

def _logcombine(expr, force=False):
    """
    Does the main work for logcombine, it's a separate function to avoid an
    infinite recursion. See the docstrings of logcombine() for help.
    """
    def _getlogargs(expr):
        """
        Returns the arguments of the logarithm in an expression.
        Example:
        _getlogargs(a*log(x*y))
        x*y
        """
        if expr.func is log:
            return [expr.args[0]]
        else:
            args = []
            for i in expr.args:
                if i.func is log:
                    args.append(_getlogargs(i))
            return flatten(args)
        return None

    if type(expr) in (int, float) or expr.is_Number or expr.is_Rational or \
        expr.is_NumberSymbol or type(expr) == C.Integral:
        return expr

    if isinstance(expr, Equality):
        retval = Equality(_logcombine(expr.lhs-expr.rhs, force),\
        Integer(0))
        # If logcombine couldn't do much with the equality, try to make it like
        # it was.  Hopefully extract_additively won't become smart enought to
        # take logs apart :)
        right = retval.lhs.extract_additively(expr.lhs)
        if right:
            return Equality(expr.lhs, _logcombine(-right, force))
        else:
            return retval

    if expr.is_Add:
        argslist = 1
        notlogs = 0
        coeflogs = 0
        for i in expr.args:
            if i.func is log:
                if (i.args[0].is_positive or (force and not \
                i.args[0].is_nonpositive)):
                    argslist *= _logcombine(i.args[0], force)
                else:
                    notlogs += i
            elif i.is_Mul and any(map(lambda t: getattr(t,'func', False)==log,\
            i.args)):
                largs = _getlogargs(i)
                assert len(largs) != 0
                loglargs = 1
                for j in largs:
                    loglargs *= log(j)

                if  all(getattr(t,'is_positive') for t in largs)\
                    and getattr(i.extract_multiplicatively(loglargs),'is_real', False)\
                    or (force\
                        and not all(getattr(t,'is_nonpositive') for t in largs)\
                        and not getattr(i.extract_multiplicatively(loglargs),\
                        'is_real')==False):

                    coeflogs += _logcombine(i, force)
                else:
                    notlogs += i
            elif i.has(log):
                notlogs += _logcombine(i, force)
            else:
                notlogs += i
        if notlogs + log(argslist) + coeflogs == expr:
            return expr
        else:
            alllogs = _logcombine(log(argslist) + coeflogs, force)
            return notlogs + alllogs

    if expr.is_Mul:
        a = Wild('a')
        x = Wild('x')
        coef = expr.match(a*log(x))
        if coef\
            and (coef[a].is_real\
                or expr.is_Number\
                or expr.is_NumberSymbol\
                or type(coef[a]) in (int, float)\
                or (force\
                and not coef[a].is_imaginary))\
            and (coef[a].func != log\
                or force\
                or (not getattr(coef[a],'is_real')==False\
                    and getattr(x, 'is_positive'))):

            return log(coef[x]**coef[a])
        else:
            return _logcombine(expr.args[0], force)*reduce(lambda x, y:\
             _logcombine(x, force)*_logcombine(y, force),\
             expr.args[1:], 1)

    if expr.is_Function:
        return apply(expr.func,map(lambda t: _logcombine(t, force)\
        , expr.args))

    if expr.is_Pow:
        return _logcombine(expr.args[0], force)**\
        _logcombine(expr.args[1], force)

    return expr<|MERGE_RESOLUTION|>--- conflicted
+++ resolved
@@ -11,13 +11,8 @@
 
 from sympy.simplify.cse_main import cse
 
-<<<<<<< HEAD
-from sympy.polys import Poly, together, reduced, cancel, factor, ComputationFailed
-
-=======
 from sympy.polys import (Poly, reduced, cancel, factor,
     GeneratorsNeeded, terms_gcd)
->>>>>>> a809b99e
 import sympy.mpmath as mpmath
 
 def fraction(expr, exact=False):
@@ -167,171 +162,6 @@
     else:
         return expr
 
-<<<<<<< HEAD
-=======
-
-def together(expr, deep=False):
-    """Combine together and denest rational functions into a single
-       fraction. By default the resulting expression is simplified
-       to reduce the total order of both numerator and denominator
-       and minimize the number of terms.
-
-       Denesting is done recursively on the fractions level. However this
-       function will not attempt to rewrite the interior of composite
-       objects, like functions, unless 'deep' is True.
-
-       By definition, 'together' is a complement to 'apart', so
-       apart(together(expr)) should return expr unchanged.
-
-       >>> from sympy.abc import x, y, z
-       >>> from sympy import together
-
-       You can work with sums of fractions easily. The algorithm
-       used here will, in an iterative style, collect numerators
-       and denominator of all expressions involved and perform
-       needed simplifications:
-
-       >>> together(1/x + 1/y)
-       (x + y)/(x*y)
-
-       >>> together(1/x + 1/y + 1/z)
-       (x*y + x*z + y*z)/(x*y*z)
-
-       >>> together(1/(x*y) + 1/y**2)
-       (x + y)/(x*y**2)
-
-       Or you can just denest multi-level fractional expressions:
-
-       >>> together(1/(1 + 1/x))
-       x/(1 + x)
-
-       together() can also work perfectly well with symbolic powers and/or
-       exponential functions:
-
-       >>> together(1/x**y + 1/x**(y-1))
-       x**(-y)*(1 + x)
-
-       #>>> together(1/x**(2*y) + 1/x**(y-z))
-       #x**(-2*y)*(1 + x**(y + z))
-
-       #>>> together(1/exp(x) + 1/(x*exp(x)))
-       #(1+x)/(x*exp(x))
-
-       #>>> together(1/exp(2*x) + 1/(x*exp(3*x)))
-       #(1+exp(x)*x)/(x*exp(3*x))
-
-    """
-
-    def _together(expr):
-
-        if expr.is_Add:
-            items, coeffs, basis = [], [], {}
-
-            for elem in expr.args:
-                numer, q = fraction(_together(elem))
-
-                denom = {}
-
-                for term in Mul.make_args(q.expand()) or [S.One]:
-                    expo = S.One
-                    coeff = S.One
-
-                    if term.is_Pow:
-                        b, e = term.as_base_exp()
-                        if e.is_Rational:
-                            term, expo = b, e
-                        elif e.is_Mul:
-                            coeff, t = e.as_coeff_mul()
-                            if coeff.is_Rational:
-                                term, expo = Pow(b, e._new_rawargs(*t)), coeff
-                        coeff = S.One
-                    elif term.func is C.exp:
-                        arg = term.args[0]
-                        if arg.is_Rational:
-                            term, expo = S.Exp1, arg
-                        elif arg.is_Mul:
-                            coeff, t = arg.as_coeff_mul()
-                            if coeff.is_Rational:
-                                term, expo = C.exp(arg._new_rawargs(*t)), coeff
-                        coeff = S.One
-                    elif term.is_Rational:
-                        coeff = Integer(term.q)
-                        term = Integer(term.p)
-
-                    if term in denom:
-                        denom[term] += expo
-                    else:
-                        denom[term] = expo
-
-                    if term in basis:
-                        total, maxi = basis[term]
-
-                        n_total = total + expo
-                        n_maxi = max(maxi, expo)
-
-                        basis[term] = (n_total, n_maxi)
-                    else:
-                        basis[term] = (expo, expo)
-
-                    coeffs.append(coeff)
-                items.append((numer, denom))
-
-            numerator, denominator = [], []
-
-            for (term, (total, maxi)) in basis.iteritems():
-                basis[term] = (total, total-maxi)
-
-                if term.func is C.exp:
-                    denominator.append(C.exp(maxi*term.args[0]))
-                else:
-                    if maxi is S.One:
-                        denominator.append(term)
-                    else:
-                        denominator.append(Pow(term, maxi))
-
-            if coeffs and all([c.is_integer for c in coeffs]):
-                gcds = lambda x, y: igcd(int(x), int(y))
-                common = Rational(reduce(gcds, coeffs))
-            else:
-                common = S.One
-
-            product = Mul(*coeffs) / common
-
-            for ((numer, denom), coeff) in zip(items, coeffs):
-
-                expr, coeff = [], product / (coeff*common)
-
-                for term in basis.iterkeys():
-                    total, sub = basis[term]
-
-                    if term in denom:
-                        expo = total-denom[term]-sub
-                    else:
-                        expo = total-sub
-
-                    if term.func is C.exp:
-                        expr.append(C.exp(expo*term.args[0]))
-                    else:
-                        if expo is S.One:
-                            expr.append(term)
-                        else:
-                            expr.append(Pow(term, expo))
-
-                numerator.append(coeff*Mul(*([numer] + expr)))
-
-            return Add(*numerator)/(product*Mul(*denominator))
-        elif expr.is_Mul or expr.is_Pow:
-            return type(expr)(*[_together(t) for t in expr.args])
-        elif expr.is_Function and deep:
-            return expr.func(*[_together(t) for t in expr.args])
-        else:
-            return expr
-
-    return powsimp(_together(separate(expr)), deep=True, combine='exp')
-
-#apart -> partial fractions decomposition (will be here :)
-
->>>>>>> a809b99e
 def collect(expr, syms, evaluate=True, exact=False):
     """
         Collect additive terms with respect to a list of symbols up
