--- conflicted
+++ resolved
@@ -6089,7 +6089,6 @@
     assert upretty(F) == ucode_str1
 
 
-<<<<<<< HEAD
 def test_MatrixSymbol_printing():
     # test cases for issue #14237
     A = MatrixSymbol("A", 3, 3)
@@ -6099,7 +6098,8 @@
     assert pretty(-A*B*C) == "-A*B*C"
     assert pretty(A - B) == "-B + A"
     assert pretty(A*B*C - A*B - B*C) == "-A*B -B*C + A*B*C"
-=======
+
+
 def test_degree_printing():
     expr1 = 90*degree
     assert pretty(expr1) == u'90°'
@@ -6107,7 +6107,6 @@
     assert pretty(expr2) == u'x°'
     expr3 = cos(x*degree + 90*degree)
     assert pretty(expr3) == u'cos(x° + 90°)'
->>>>>>> 9986b381
 
 
 def test_vector_expr_pretty_printing():
