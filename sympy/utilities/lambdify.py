--- conflicted
+++ resolved
@@ -100,11 +100,7 @@
     for sympyname, translation in translations.iteritems():
         namespace[sympyname] = namespace[translation]
 
-<<<<<<< HEAD
-def lambdify(args, expr, modules=None, use_imps=True, printer=None):
-=======
 def lambdify(args, expr, modules=None, printer=None, use_imps=True):
->>>>>>> c9470ac4
     """
     Returns a lambda function for fast calculation of numerical values.
 
